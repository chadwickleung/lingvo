--- conflicted
+++ resolved
@@ -309,87 +309,6 @@
         # 1s worth of CPU cycles every ~3hrs looking for new checkpoints.
         time.sleep(10)
 
-<<<<<<< HEAD
-
-class GraphRunner(BaseRunner):
-  """Base class for graph jobs."""
-
-  def __init__(self,
-               params,
-               model_task_name,
-               logdir,
-               tf_master,
-               trial=base_trial.NoOpTrial()):
-    """Construct a new GraphRunner.
-
-    Args:
-      params:  Params object containing model configuration.
-      model_task_name:  String name of the task this runner should execute for
-        multitask models only.  See flag for details.
-      logdir:  String path to the log directory to output to.
-      tf_master:  String path to the master job, e.g. 'local'.
-      trial:   An optional hyperparameter trial. Used by Vizier studies.
-    """
-    super().__init__()
-    p = params.Copy()
-    # Set in subclasses.
-    self._job_name = ''
-    self._daemon = False
-    self._verbose_enqueue_logging = False
-
-    # this just return the same thing, same p
-    self._params = trial.OverrideModelParams(p)
-
-    # This is the long list of model configs
-    tf.logging.info('=' * 60)
-    # self.params is a class property, which returns self._params
-    for line in self.params.ToText().split('\n'):
-      tf.logging.info('%s', line)
-    tf.logging.info('=' * 60)
-
-    self._logdir = logdir
-    self._tf_master = tf_master
-    self._model_task_name = model_task_name
-    self._trial = trial
-    # If the runner is conducting a Vizier trial, scope all the variables
-    # (e.g., global_step) by the trial id so that we do not share states across
-    # trials.
-    self._container_id = self._trial.Name()
-    self._should_report_metrics = False
-
-    self._train_dir = os.path.join(self._logdir, 'train')
-    tf.io.gfile.makedirs(self._train_dir)
-
-    # IsEager == False
-    if py_utils.IsEagerMode():
-      self._graph = None
-    else:
-      tf.logging.info('_graph : tf.Graph()')
-      self._graph = tf.Graph()
-    self._summary_writer = None
-    self._initialize_tables = None
-    self._dequeue_thread_complete = False
-    self.params.cluster.logdir = logdir
-
-    early_stop.MetricHistory.SetLogdirInMetricHistories(p, logdir)
-    # The actual EarlyStop object.
-    if p.train.early_stop and p.train.early_stop.window:
-      self._early_stop = p.train.early_stop.Instantiate()
-      self._verbose_enqueue_logging = True
-
-    self._SetStatusMessage('Starting ...')
-    self._cluster = cluster_factory.Cluster(self.params.cluster)
-    self._worker_cluster_def = self._cluster.worker_cluster_def
-    if py_utils.IsEagerMode():
-      self._cluster.InitDevicesEager()
-    else:
-      self._cluster.InitDevices(self._GetSession())
-
-    # Merged TF scalar summaries for training related input data stats.
-    self._merged_input_data_summary_op = None
-
-=======
->>>>>>> 2ce1dc78
   def _InVizierStudy(self):
     return not isinstance(self._trial, base_trial.NoOpTrial)
 
