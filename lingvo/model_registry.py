--- conflicted
+++ resolved
@@ -258,15 +258,6 @@
     cfg = model_params_obj.Model()
     if dataset_name:
       cfg.input = model_params_obj.GetDatasetParams(dataset_name)
-<<<<<<< HEAD
-      # Overwrite dataset specific Task parameters for SingleTaskModel.
-      if isinstance(model_params_obj, base_model_params.SingleTaskModelParams):
-        try:
-          dataset_task_params = model_params_obj.GetDatasetParams('Task_' +
-                                                                  dataset_name)
-          # Overwrite task params with dataset specific ones.
-          # GetDatasetParams failed, will not overwrite
-=======
       # Overwrite dataset specific Task parameters.
       try:
         dataset_task_params = model_params_obj.GetDatasetParams('Task_' +
@@ -274,7 +265,6 @@
         # Overwrite task params with dataset specific ones.
         if isinstance(model_params_obj,
                       base_model_params.SingleTaskModelParams):
->>>>>>> d340d3da
           cfg.task = dataset_task_params
         elif isinstance(model_params_obj,
                         base_model_params.MultiTaskModelParams):
