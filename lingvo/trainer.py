# Lint as: python3
# Copyright 2018 The TensorFlow Authors. All Rights Reserved.
#
# Licensed under the Apache License, Version 2.0 (the "License");
# you may not use this file except in compliance with the License.
# You may obtain a copy of the License at
#
#     http://www.apache.org/licenses/LICENSE-2.0
#
# Unless required by applicable law or agreed to in writing, software
# distributed under the License is distributed on an "AS IS" BASIS,
# WITHOUT WARRANTIES OR CONDITIONS OF ANY KIND, either express or implied.
# See the License for the specific language governing permissions and
# limitations under the License.
# ==============================================================================
r"""Trainer.

To run locally:

.. code-block:: bash

  $ bazel build -c opt //lingvo:trainer
  $ bazel-bin/lingvo/trainer --logtostderr \
      --model=image.mnist.LeNet5 --mode=sync --logdir=/tmp/lenet5 \
      --run_locally=cpu

To use GPU, add `--config=cuda` to build command and set `--run_locally=gpu`.
"""
import os
import re
import sys
import threading

from lingvo import base_trial
from lingvo import datasets
from lingvo import eager_runners
from lingvo import executor
from lingvo import model_imports
from lingvo import model_registry
from lingvo import runners
from lingvo import trainer_utils  # pylint: disable=unused-import
import lingvo.compat as tf
from lingvo.core import base_model
from lingvo.core import base_model_params
from lingvo.core import cluster_factory
from lingvo.core import inference_graph_exporter
from lingvo.core import py_utils
from lingvo.core import summary_utils

from google.protobuf import text_format


tf.flags.DEFINE_bool(
    'interactive', False,
    'If True, enter interactive IPython for the controller job.')

tf.flags.DEFINE_string(
    'run_locally', '',
    'Can be empty, cpu, or gpu. If not empty, ignores cluster configuration '
    'flags and runs controller and trainer in a single local process.')

tf.flags.DEFINE_string(
    'cluster_spec', '', 'A tf.train.ClusterSpec to override the master. '
    'The dict is specified as: job=host1:port1,host2:port2,'
    'host3:port3@job2=host3:port4,...')

tf.flags.DEFINE_string(
    'mode',
    'async', 'How this trainer binary is used. '
    'async: used in an async training setup; '
    'sync: used in a sync training setup; '
    'shell: an interactive shell for development; '
    'inspect_evaler: print evaler dataset names; '
    'inspect_decoder: print decoder dataset names; '
    'inspect_model: print the names and shapes of variables for this model; '
    'inspect_params: print the model params corresponding to each dataset; '
    'write_inference_graph: write inference graphs to logdir.',
    allow_hide_cpp=True)

tf.flags.DEFINE_multi_string(
    'inspect_model_part_regex', None,
    'This argument is used to check the number of params in different part '
    'of the model. (e.g. encoder or decoder or any specific layers of '
    'encoder/decoder.) The value should be in the name:regex format. '
    'For example, --inspect_model_part_regex=encoder:^.+conformer_encoder.+ '
    'means any tensor\'s name matched with regex `^.+conformer_encoder.+` will '
    'be counted as `encoder`, and the number of params in `encoder` will be '
    'printed out when `inspect_model`. ')

tf.flags.DEFINE_integer('inspect_model_topn', 0,
                        'print `topn` tensors when inspec_model')

tf.flags.DEFINE_string('controller_job', '/job:controller', 'Job name.')
tf.flags.DEFINE_integer('controller_gpus', 0, 'Number of controller GPUs.')

tf.flags.DEFINE_integer('worker_replicas', 1, 'Number of replicas.')
tf.flags.DEFINE_integer('worker_gpus', 0, 'Number of gpus to use per replica.')
tf.flags.DEFINE_integer('worker_split_size', 1,
                        'Number of devices for one split.')

tf.flags.DEFINE_string('ps_job', '/job:ps', 'Job name')
tf.flags.DEFINE_integer('ps_replicas', 1, 'Number of replicas.')
tf.flags.DEFINE_integer('ps_gpus', 0, 'Number of gpus to use per replica.')

tf.flags.DEFINE_string('input_job', '/job:input', 'Job name')
tf.flags.DEFINE_integer('input_replicas', 0, 'Number of replicas.')
tf.flags.DEFINE_string(
    'input_targets', '', 'Target network addresses for the '
    'input job. E.g., a single ip:port, or a list of '
    'comma-separated grpc://ip:port, etc.')

tf.flags.DEFINE_string('tf_data_service_address', '',
                       'The address of the tf.data service.')

tf.flags.DEFINE_string(
    'inference_graph_filename', None,
    'Output inference graph filename. If unspecified, output two inference '
    'graphs, one for CPU and one for TPU using the default settings.')
tf.flags.DEFINE_string(
    'inference_graph_device', None,
    'Type of device the output inference graph is for. This flag is applicable '
    'only when FLAGS.inference_graph_filename is specified.')
tf.flags.DEFINE_integer(
    'inference_graph_random_seed', None,
    'Random seed to fix when exporting inference graph. '
    'Not fixed when set to None.')
tf.flags.DEFINE_list(
    'graph_def_filename', [],
    'Output inference graph_def filenames. Defaults to CPU graph if '
    'inference_graph_filename and inference_graph_device are not specified.')
tf.flags.DEFINE_string(
    'inference_dataset_name', 'Test',
    'Name of the dataset whose params to be extracted inference graph with.')
tf.flags.DEFINE_bool(
    'inference_gen_tpu_init_op', True,
    'Whether the tpu_init_op subgraph is generated for TPU inference graph.')

tf.flags.DEFINE_bool(
    'evaler_in_same_address_as_controller', False,
    'Whether or not evaler is in the same address space as '
    'controller. This flag is meant for unittest only.')

tf.flags.DEFINE_string(
    'vizier_reporting_job', 'evaler',
    'Job responsible for reporting metrics. This specifies a '
    'job prefix, evaler will match all evaler jobs, while '
    'evaler_dev and decoder_dev will only match the corresponding '
    'jobs that are on the dev set.')

tf.flags.DEFINE_bool(
    'add_summary', None,
    'Whether we should output summaries. The default value "None", enables '
    'summaries based on the job type.')
tf.flags.DEFINE_bool('disable_tf2', False,
                     'Whether run on Tensorflow without V2 behaviors.')
tf.flags.DEFINE_bool('use_eager', False, 'Whether to use eager mode.')


@tf.flags.validator('vizier_reporting_job')
def _ValidateVizierReportingJob(value):
  if value in ['evaler', 'decoder']:
    return True
  if value.startswith('evaler_') or value.startswith('decoder_'):
    return True
  tf.logging.info('vizier_reporting_job should usually start with evaler or '
                  'decoder, unless in executor/program mode. '
                  f'vizier_reporting_job={value}')
  return True


tf.flags.DEFINE_bool(
    'checkpoint_in_trainer_tpu', False,
    'Whether to enable checkpointing in TrainerTpu, allowing for '
    'operation without a separate Controller task.'
    'This flag also disables checkpointing from the Controller, '
    'but still allows it to write summaries.')

tf.flags.DEFINE_string(
    'tpu', None,
    'The Cloud TPU on GCP to use for training. This should be either the name '
    'used when creating the Cloud TPU, or a grpc://ip.address.of.tpu:8470 '
    'url. If set, other cluster parameters (such as --cluster_spec) will be '
    'configured automatically with TPUClusterResolver.')
tf.flags.DEFINE_string(
    'gcp_project', None,
    'Project name for the Cloud TPU-enabled project. If not specified, we '
    'will attempt to automatically detect the GCE project from metadata.')
tf.flags.DEFINE_string(
    'tpu_zone', None,
    'GCE zone where the Cloud TPU is located in. If not specified, we '
    'will attempt to automatically detect the GCE project from metadata.')

# Please consider adding model params instead of adding flags.

FLAGS = tf.flags.FLAGS


def _GetClusterSpecDict():
  """Parses the cluster_spec flag and returns a dict."""
  job_specs = FLAGS.cluster_spec.split('@')
  cluster_spec_dict = {}
  for job_spec in job_specs:
    # ps_host=worker1:1231,worker2:1234
    job_machines = job_spec.split('=')
    if len(job_machines) != 2:
      raise ValueError(f'Invalid job specification: {job_spec}')
    cluster_spec_dict[job_machines[0]] = job_machines[1].split(',')

  return cluster_spec_dict


class RunnerManager:
  """Helper class for managing runners."""

  # This is a hack so these classes can be overridded with internal
  # non-public implementations.
  # pylint: disable=invalid-name
  inference_graph_exporter = inference_graph_exporter
  model_registry = model_registry
  Controller = runners.Controller
  TrainerTpu = runners.TrainerTpu
  ExecutorTpu = executor.ExecutorTpu
  TrainSummaries = eager_runners.TrainSummaries

  @property
  def Trainer(self):
    return eager_runners.Trainer if py_utils.IsEagerMode() else runners.Trainer

  @property
  def Evaler(self):
    return eager_runners.Evaler if py_utils.IsEagerMode() else runners.Evaler

  @property
  def Decoder(self):
    return eager_runners.Decoder if py_utils.IsEagerMode() else runners.Decoder

  # pylint: enable=invalid-name

  def __init__(self, model):
    self._model_name = model

  def MaybeLaunchTensorFlow(self):
    """Starts TF machinery in this process."""
    if FLAGS.run_locally or FLAGS.tpu or FLAGS.use_eager:
      return

    tf.logging.info('Launching tensorflow.')

    target = FLAGS.tf_master
    if not target.startswith('localhost'):
      # E.g., trainer_client is configured w/ FLAGS.tf_master pointing to
      # another job. In that case, start a local server.
      cluster_spec_dict = _GetClusterSpecDict()
      self._tf_server = tf.distribute.Server(
          tf.train.ClusterSpec(cluster_spec_dict),
          job_name=FLAGS.job,
          task_index=FLAGS.task)
      target = self._tf_server.target
    if not FLAGS.tf_master:
      FLAGS.tf_master = target
    with tf.Session(target).as_default():
      value = (tf.constant(1.) + tf.constant(1.)).eval()
    assert value == 2.0, 'Something is really wrong.'
    tf.logging.info('Launched tensorflow.')

  def GetExecutorParams(self):
    """Get the params needed to instantiate the ExecutorTpu.

    Returns:
       Tuple (dict, params):

         - ps_params_dict: high_level task_name -> ProgramScheduleParams
         - train_cfg: Either a SingleTaskModelParams or MultiTaskModelParams.
    """
    cluster = cluster_factory.Current()
    self.UpdateClusterParamsFromFlags(cluster.params, 'executor_tpu')
    tf.logging.info('Use executor GetExecutorParams')
    ps_params_dict, train_cfg = executor.GetExecutorParams(
        self._model_name, cluster.params, self.model_registry)

    return ps_params_dict, train_cfg

  def GetParamsForDataset(self, job_name, dataset_name):
    """Returns params for job `job_name` on the dataset `dataset_name`."""
    # Get the current cluster and update its params from flags.
    cluster = cluster_factory.Current()
    self.UpdateClusterParamsFromFlags(cluster.params, job_name)
    with cluster_factory.Cluster(cluster.params):
      try:
        cfg = self.model_registry.GetParams(self._model_name, dataset_name)
      except base_model_params.DatasetError as e:
        dataset_name_retry = dataset_name.title()
        tf.logging.warning(
            'Exception configuring dataset %s, retrying as %s: %s',
            dataset_name, dataset_name_retry, e)
        cfg = self.model_registry.GetParams(self._model_name,
                                            dataset_name_retry)
        tf.logging.warning('Succeeded after retrying as %s.' %
                           dataset_name_retry)
    cfg.cluster = cluster.params

    # Updates a few params based on flags.
    if FLAGS.enqueue_max_steps is not None:
      cfg.train.enqueue_max_steps = FLAGS.enqueue_max_steps
    if FLAGS.saver_max_to_keep is not None:
      cfg.train.save_max_to_keep = FLAGS.saver_max_to_keep
    if FLAGS.saver_keep_checkpoint_every_n_hours is not None:
      cfg.train.save_keep_checkpoint_every_n_hours = FLAGS.saver_keep_checkpoint_every_n_hours
    return cfg

  def MaybeConfigRunDistributed(self):
    """If given a `FLAGS.cluster_spec`, update flags for running distributed."""
    if not FLAGS.cluster_spec:
      return
    job_specs = FLAGS.cluster_spec.split('@')
    cluster_spec_dict = _GetClusterSpecDict()
    if FLAGS.job == 'trainer_client':
      FLAGS.tf_master = 'grpc://%s' % cluster_spec_dict['worker'][FLAGS.task]
    for job in cluster_spec_dict:
      if job.startswith('decoder_'):
        assert len(job_specs) == 1, 'Decoder jobs must run on their own'
        assert ',' not in job_specs[0], 'Only single machine supported'
        FLAGS.decoder_job = '/job:%s' % job
        FLAGS.decoder_replicas = 1
      if job.startswith('evaler_'):
        assert len(job_specs) == 1, 'Evaler jobs must run on their own'
        assert ',' not in job_specs[0], 'Only single machine supported'
        FLAGS.evaler_job = '/job:%s' % job
        FLAGS.evaler_replicas = 1
    if FLAGS.mode == 'sync' and FLAGS.job in ('controller', 'trainer_client',
                                              'worker', 'executor_tpu'):
      FLAGS.worker_job = '/job:worker'
      FLAGS.worker_replicas = len(cluster_spec_dict['worker'])
      FLAGS.ps_job = '/job:worker'
      FLAGS.ps_replicas = FLAGS.worker_replicas
    if FLAGS.mode == 'async' and FLAGS.job in ('controller', 'trainer', 'ps'):
      FLAGS.worker_job = '/job:trainer'
      FLAGS.worker_replicas = len(cluster_spec_dict['trainer'])
      FLAGS.ps_job = '/job:ps'
      FLAGS.ps_replicas = len(cluster_spec_dict['ps'])

  def MaybeConfigCloudTpu(self):
    """If given `FLAGS.tpu`, update flags for running on a Cloud TPU."""
    if not FLAGS.tpu:
      return

    if not FLAGS.job:
      FLAGS.job = 'trainer_client'

    if FLAGS.job not in ('trainer_client', 'executor_tpu'):
      raise ValueError('Only trainer_client and executor_tpu jobs are '
                       'supported on TPU.')

    cluster_resolver = tf.distribute.cluster_resolver.TPUClusterResolver(
        tpu=FLAGS.tpu,
        project=FLAGS.gcp_project,
        zone=FLAGS.tpu_zone,
        job_name=FLAGS.job)
    cluster_spec_dict = cluster_resolver.cluster_spec().as_dict()

    FLAGS.mode = 'sync'
    FLAGS.tf_master = cluster_resolver.master()

    FLAGS.worker_job = '/job:{}'.format(FLAGS.job)
    FLAGS.worker_replicas = 1
    FLAGS.worker_num_tpu_hosts = len(cluster_spec_dict[FLAGS.job])
    FLAGS.worker_tpus = (
        cluster_resolver.num_accelerators()['TPU'] * FLAGS.worker_num_tpu_hosts)
    FLAGS.ps_job = FLAGS.worker_job
    if FLAGS.job == 'trainer_client':
      FLAGS.ps_replicas = FLAGS.worker_replicas

    FLAGS.cluster_spec = ('@'.join('{}={}'.format(job, ','.join(hosts))
                                   for job, hosts in cluster_spec_dict.items()))

    FLAGS.xla_device = 'tpu'
    FLAGS.enable_asserts = False
    FLAGS.checkpoint_in_trainer_tpu = True

  def UpdateClusterParamsFromFlags(self, cluster, job_name):
    """Update `cluster` with a training cluster configuration from flags."""
    cluster.mode = FLAGS.mode
    cluster.job = job_name
    cluster.task = FLAGS.task
    cluster.do_eval = job_name in ['evaler', 'decoder']
    cluster.logdir = FLAGS.logdir

    cluster.controller.name = FLAGS.controller_job
    cluster.controller.gpus_per_replica = FLAGS.controller_gpus

    cluster.worker.name = FLAGS.worker_job
    cluster.worker.replicas = FLAGS.worker_replicas
    cluster.worker.gpus_per_replica = FLAGS.worker_gpus
    cluster.worker.tpus_per_replica = FLAGS.worker_tpus
    cluster.worker.num_tpu_hosts = FLAGS.worker_num_tpu_hosts
    cluster.worker.devices_per_split = FLAGS.worker_split_size
    if FLAGS.additional_worker_jobs:
      for additional_job in FLAGS.additional_worker_jobs:
        cluster.worker.additional_worker_names.append(additional_job)

    if FLAGS.tpu:
      job_name = cluster.worker.name.replace('/job:', '', 1)
      worker_hosts = _GetClusterSpecDict()[job_name]
      if FLAGS.additional_worker_jobs:
        for additional_job in cluster.worker.additional_worker_names:
          additional_job_name = additional_job.replace('/job:', '', 1)
          worker_hosts.extend(_GetClusterSpecDict()[additional_job_name])
      cluster.worker.targets = ','.join(
          'grpc://{}'.format(host) for host in worker_hosts)

    cluster.ps.name = FLAGS.ps_job
    cluster.ps.replicas = FLAGS.ps_replicas
    cluster.ps.gpus_per_replica = FLAGS.ps_gpus

    cluster.input.name = FLAGS.input_job
    cluster.input.replicas = FLAGS.input_replicas
    cluster.input.targets = FLAGS.input_targets

    if py_utils.IsEagerMode():
      cluster.evaler.name = '/job:localhost'
      cluster.decoder.name = '/job:localhost'
    else:
      cluster.evaler.name = FLAGS.evaler_job
      cluster.decoder.name = FLAGS.decoder_job

    cluster.evaler.replicas = FLAGS.evaler_replicas
    cluster.evaler.gpus_per_replica = FLAGS.evaler_gpus
    cluster.decoder.replicas = FLAGS.decoder_replicas
    cluster.decoder.gpus_per_replica = FLAGS.decoder_gpus

    cluster.tf_data_service_address = FLAGS.tf_data_service_address

    cluster.add_summary = FLAGS.add_summary
    cluster.reporting_job = FLAGS.vizier_reporting_job

  def _CreateRunner(self, job, model_task_name, logdir, tf_master, trial):
    """Create a runner."""
    evaler_job_name_prefix = 'evaler_'
    decoder_job_name_prefix = 'decoder_'

    tf.logging.info('Job %s start', job)
    common_args = (model_task_name, logdir, tf_master, trial)
    if job == 'controller':
      cfg = self.GetParamsForDataset('controller', 'Train')
      cfg.cluster.xla_device = 'cpu'
      return self.Controller(cfg, *common_args)
    elif job == 'trainer':
      cfg = self.GetParamsForDataset('trainer', 'Train')
      return self.Trainer(cfg, *common_args)
    elif job == 'trainer_client':
      cfg = self.GetParamsForDataset('trainer_client', 'Train')
      if py_utils.use_tpu():
        cfg.cluster.xla_device = 'tpu'
        return self.TrainerTpu(cfg, *common_args)
      else:
        return self.Trainer(cfg, *common_args)
    elif job == 'train_summaries':
      cfg = self.GetParamsForDataset('train_summaries', 'Train')
      return self.TrainSummaries(cfg, *common_args)
    elif job.startswith(evaler_job_name_prefix):
      dataset_name = job[len(evaler_job_name_prefix):]
      cfg = self.GetParamsForDataset('evaler', dataset_name)
      return self.Evaler(dataset_name.lower(), cfg, *common_args)
    elif job.startswith(decoder_job_name_prefix):
      dataset_name = job[len(decoder_job_name_prefix):]
      cfg = self.GetParamsForDataset('decoder', dataset_name)
      return self.Decoder(dataset_name.lower(), cfg, *common_args)
    elif job in ('ps', 'worker', 'input'):
      self._tf_server.join()
    # Confirmed: job == executor_tpu
    elif job == 'executor_tpu':
      ps_cfg_dict, train_cfg = self.GetExecutorParams()
      return self.ExecutorTpu(train_cfg, ps_cfg_dict, *common_args)
    else:
      raise ValueError('job %s is not supported' % job)

  def CreateRunners(self, jobs, logdir, trial=base_trial.NoOpTrial()):
    """Creates a list of runners based on `FLAGS.mode`.

    Args:
      jobs: a list of runner jobs.
      logdir: the directory used for logging, usually on CNS.
      trial: optional `Trial` object, used for reporting measures and early
        stopping.

    Returns:
      A list of `.BaseRunner`, one per job in `jobs`.
    """
    all_runners = []
    is_training = 'trainer' in jobs or 'trainer_client' in jobs
    for j in jobs:
      tf_master = FLAGS.tf_master
      # Ensure that decoder or evaler threads do not clobber variables being
      # updated by trainer by forcing them to use independent sessions.
      if is_training and (j.startswith('decoder') or j.startswith('evaler')):
        tf_master = ''

      # Confirmed: model_task_name == '' 
      runner = self._CreateRunner(j, FLAGS.model_task_name, logdir, tf_master,
                                  trial)
      all_runners.append(runner)
    return all_runners

  def StartRunners(self, all_runners):
    """Runs `all_runners` in parallel threads.

    Returns when all of them finish.

    Args:
      all_runners: a list of `.BaseRunner`.

    Returns:
      None.
    """
<<<<<<< HEAD
    tf.logging.info('Created runners')
    threads = []
=======
>>>>>>> 2ce1dc78
    tf.logging.info('Starting runners')
    if len(all_runners) == 1 and not all_runners[0].enqueue_ops:
      # If there is only one runner and it does not have an enqueue thread, just
      # run it directly here.
      all_runners[0].Start()
    else:
      threads = []
      for runner in all_runners:
        runner_class_name = str(runner)
        t = threading.Thread(target=runner.Start, name=runner_class_name)
        t.daemon = True
        t.start()
        threads.append(t)
        if runner.enqueue_ops:
          tf.logging.info('Total num runner.enqueue_ops: %d',
                          len(runner.enqueue_ops))
          for i, enqueue_op in enumerate(runner.enqueue_ops):

            def StartEnqueue(runner, op):
              tf.logging.info('Starting enqueue op %s', op.name)
              return lambda: runner.StartEnqueueOp(op)

            enqueue_name = '%s-enqueue-%d' % (runner_class_name, i)
            tq = threading.Thread(
                target=StartEnqueue(runner, enqueue_op), name=enqueue_name)
            tq.start()
            threads.append(tq)
      tf.logging.info('Waiting for runners to finish...')
      for t in threads:
        tf.logging.info('Waiting for thread to finish: %s' % t.name)
        while True:
          t.join(1)
          if not t.is_alive():
            break
    tf.logging.info('All runners done.')

  def RunTrial(self, job, logdir, trial):
    """A wrapper function for running a trial."""
    # Run each job in separate process/task
    # TODO(rpang): add support for running evaler_test and decoder.
    self.StartRunners(self.CreateRunners([job], logdir, trial))

  def MaybeConfigRunLocally(self):
    """Update flags if configured to run locally."""
    if not FLAGS.run_locally:
      # Do nothing
      return

    FLAGS.tf_master = tf.distribute.Server.create_local_server().target

    if not FLAGS.mode:
      FLAGS.mode = 'sync'

    if not FLAGS.job:
      if FLAGS.run_locally == 'tpu':
        FLAGS.job = 'trainer_client'
      elif FLAGS.mode == 'async':
        FLAGS.job = 'controller,trainer'
      else:
        FLAGS.job = 'controller,trainer_client'

    FLAGS.task = 0
    local_job = '/job:localhost'
    FLAGS.controller_job = local_job

    FLAGS.worker_job = local_job
    FLAGS.worker_replicas = 1
    if FLAGS.run_locally == 'gpu':
      if not FLAGS.worker_gpus:
        FLAGS.worker_gpus = 1
    else:
      FLAGS.worker_gpus = 0
    if FLAGS.run_locally == 'tpu':
      FLAGS.xla_device = 'tpu'
      FLAGS.enable_asserts = False
    else:
      FLAGS.worker_tpus = 0

    if not FLAGS.worker_split_size:
      FLAGS.worker_split_size = 1

    FLAGS.ps_job = local_job
    FLAGS.ps_replicas = 1
    FLAGS.ps_gpus = 0

    FLAGS.input_job = local_job
    FLAGS.input_replicas = 0

    FLAGS.evaler_job = local_job
    FLAGS.evaler_replicas = 1
    if FLAGS.run_locally == 'gpu':
      FLAGS.evaler_gpus = 1
    else:
      FLAGS.evaler_gpus = 0

    FLAGS.decoder_job = local_job
    FLAGS.decoder_replicas = 1
    if FLAGS.run_locally == 'gpu':
      FLAGS.decoder_gpus = 1
    else:
      FLAGS.decoder_gpus = 0

  def InspectParams(self):
    r"""Print out all the params.

    An example to run this mode:

    bazel-bin/lingvo/trainer --logtostderr \
      --model=image.mnist.LeNet5 --mode=inspect_params --logdir=/tmp/lenet5 \
      --run_locally=cpu
    """
    FLAGS.mode = 'sync'
    cls = self.model_registry.GetClass(self._model_name)
    tf.io.gfile.makedirs(FLAGS.logdir)
    for dataset in datasets.GetDatasets(cls):
      p = self.GetParamsForDataset('controller', dataset)
      outf = os.path.join(FLAGS.logdir, dataset.lower() + '-params.txt')
      tf.logging.info('Write all params for {} to {}'.format(dataset, outf))
      with tf.io.gfile.GFile(outf, 'w') as f:
        f.write(p.ToText())

  def InspectModel(self):
    """Prints out model analysis for the model."""
    FLAGS.mode = 'sync'
    p = self.GetParamsForDataset('controller', 'Train')
    c = cluster_factory.Cluster(p.cluster)
    model_part_regex = FLAGS.inspect_model_part_regex
    part_pattern = None
    if model_part_regex:
      part_pattern = {}
      for pat_str in model_part_regex:
        first_colon = pat_str.find(':')
        if first_colon < 0:
          msg = f'Cannot understand --inspect_model_part_regex={pat_str}.'
          raise ValueError(msg)
        name = pat_str[:first_colon]
        pattern = pat_str[first_colon + 1:]
        part_pattern[name] = pattern

    with tf.Graph().as_default(), c, tf.device(c.GetPlacer()):
      analysis, _ = summary_utils.ModelAnalysis(
          p.Instantiate(),
          topn=FLAGS.inspect_model_topn,
          part_pattern=part_pattern)
    print(analysis)

  def InspectDatasets(self):
    """Prints out datasets configured for the model."""
    cls = self.model_registry.GetClass(self._model_name)
    print(','.join([dataset.lower() for dataset in datasets.GetDatasets(cls)]))

  def InspectDecoder(self):
    """Prints out datasets configured for the decoder."""
    cls = self.model_registry.GetClass(self._model_name)
    params = cls()

    has_decoder = False
    if issubclass(cls, base_model_params.SingleTaskModelParams):
      has_decoder = params.Task(
      ).cls.CreateDecoderMetrics != base_model.BaseTask.CreateDecoderMetrics
    else:
      for _, task_param in params.Model().task_params.IterParams():
        has_decoder |= (
            task_param.cls.CreateDecoderMetrics !=
            base_model.BaseTask.CreateDecoderMetrics)
    if has_decoder:
      # We assume that the proper decoder is implemented.
      self.InspectDatasets()
    else:
      print('')

  def SetModelName(self, model_name):
    """Sets the model name."""
    self._model_name = model_name

  def WriteInferenceGraph(self, cfg=None, prune_graph=True):
    """Generates the inference graphs for a given model.

    Args:
      cfg: Full `~.hyperparams.Params` for the model class. If present,
        this cfg will be used instead of retrieving from model_registry.
      prune_graph: If true, prune the graph to just the parts we need.

    Returns:
      InferenceGraph proto for cpu.
    """
    inference_graph_dir = os.path.join(FLAGS.logdir, 'inference_graphs')
    tf.io.gfile.makedirs(inference_graph_dir)
    tf.logging.info('Writing inference graphs to dir: %s', inference_graph_dir)

    if not cfg:
      cfg = self.model_registry.GetParams(self._model_name,
                                          FLAGS.inference_dataset_name)

    task_names = [FLAGS.model_task_name]
    if (issubclass(cfg.cls, base_model.MultiTaskModel) and
        not FLAGS.model_task_name):
      task_names = base_model.MultiTaskModel.TaskNames(cfg)

    inference_graph_proto = None

    if FLAGS.inference_graph_filename:
      # Custom inference graph.
      for task_name in task_names:
        filename_prefix = FLAGS.inference_graph_filename
        if task_name:
          filename_prefix = '%s_inference' % task_name
        filename_prefix = os.path.join(inference_graph_dir, filename_prefix)

        device = ''
        var_options = None
        if FLAGS.inference_graph_device == 'tpu':
          device = 'tpu'
          var_options = 'ON_DEVICE'
        device_options = inference_graph_exporter.InferenceDeviceOptions(
            device=device,
            retain_device_placement=False,
            var_options=var_options,
            gen_init_op=FLAGS.inference_gen_tpu_init_op,
            dtype_override=None,
            fprop_dtype_override=None)
        inference_graph_proto = (
            self.inference_graph_exporter.InferenceGraphExporter.Export(
                model_cfg=cfg,
                model_task_name=task_name,
                device_options=device_options,
                export_path=filename_prefix + '.pbtxt',
                random_seed=FLAGS.inference_graph_random_seed,
                prune_graph=prune_graph))
    else:
      for task_name in task_names:
        filename_prefix = 'inference'
        if task_name:
          filename_prefix = '%s_inference' % task_name
        filename_prefix = os.path.join(inference_graph_dir, filename_prefix)

        # Standard inference graph.
        try:
          inference_graph_proto = (
              self.inference_graph_exporter.InferenceGraphExporter.Export(
                  model_cfg=cfg,
                  model_task_name=task_name,
                  export_path=filename_prefix + '.pbtxt',
                  random_seed=FLAGS.inference_graph_random_seed,
                  prune_graph=prune_graph))
        except NotImplementedError as e:
          tf.logging.error('Cannot write inference graph: %s', e)

        # TPU inference graph. Not all models support it so fail silently.
        try:
          device_options = self.inference_graph_exporter.InferenceDeviceOptions(
              device='tpu',
              retain_device_placement=False,
              var_options='ON_DEVICE',
              gen_init_op=FLAGS.inference_gen_tpu_init_op,
              dtype_override=None,
              fprop_dtype_override=None)
          self.inference_graph_exporter.InferenceGraphExporter.Export(
              model_cfg=cfg,
              model_task_name=task_name,
              device_options=device_options,
              export_path=filename_prefix + '_tpu.pbtxt',
              random_seed=FLAGS.inference_graph_random_seed,
              prune_graph=prune_graph)
        except Exception as e:  # pylint: disable=broad-except
          tf.logging.error('Error exporting TPU inference graph: %s' % e)

    if FLAGS.graph_def_filename and inference_graph_proto:
      for graph_def_filename in FLAGS.graph_def_filename:
        tf.logging.info('Writing graphdef: %s', graph_def_filename)
        dir_path = os.path.dirname(graph_def_filename)
        if (not tf.io.gfile.exists(dir_path) or
            not tf.io.gfile.isdir(dir_path)):
          tf.io.gfile.makedirs(dir_path)
        with tf.io.gfile.GFile(graph_def_filename, 'w') as f:
          f.write(text_format.MessageToString(inference_graph_proto.graph_def))

    return inference_graph_proto

  def RunEvalerOnce(self):
    """Run once evaler."""
    m = re.match(r'evaler_once_([^_@]+)@(\d+)', FLAGS.job)
    dataset_name, ckpt_id = m.group(1), int(m.group(2))
    cfg = self.GetParamsForDataset('evaler', dataset_name)
    evaler = self.Evaler(dataset_name.lower(), cfg, FLAGS.model_task_name,
                         FLAGS.logdir, FLAGS.tf_master)
    evaler.EvalCheckpoint(ckpt_id)

  def Start(self):
    """Start the process."""
    tf.logging.set_verbosity(tf.logging.INFO)
    tf.logging.info('tf_api_version: %s', tf.summarize_tf2_status())

    if FLAGS.mode == 'inspect_params':
      self.InspectParams()
      return

    if FLAGS.mode == 'inspect_model':
      self.InspectModel()
      return

    if FLAGS.mode == 'inspect_evaler':
      self.InspectDatasets()
      return

    if FLAGS.mode == 'inspect_decoder':
      self.InspectDecoder()
      return

    if FLAGS.mode == 'write_inference_graph':
      self.WriteInferenceGraph()
      return

    if FLAGS.mode == 'shell':
      runners.StartShell(locals())
      return

    assert FLAGS.mode in ['sync', 'async']

    self.MaybeConfigRunLocally()
    self.MaybeConfigRunDistributed()
    self.MaybeConfigCloudTpu()
    self.MaybeLaunchTensorFlow()

    if FLAGS.job.startswith('evaler_once_'):
      # E.g., trainer --model=foo.bar.Model --logdir=...
      # --run_locally=cpu --mode=sync --job=evaler_once_test@65200
      self.RunEvalerOnce()
      return

    self.StartRunners(self.CreateRunners(FLAGS.job.split(','), FLAGS.logdir))


def main(unused_argv):
  RunnerManager(FLAGS.model).Start()


if __name__ == '__main__':
  tf.flags.mark_flag_as_required('model')
  FLAGS(sys.argv, known_only=True)
  if FLAGS.disable_tf2:
    tf.disable_v2_behavior()
  py_utils.SetEagerMode(FLAGS.use_eager)
  tf.config.run_functions_eagerly(FLAGS.run_functions_eagerly)
  model_imports.ImportParams(FLAGS.model)
  FLAGS.unparse_flags()
  tf.app.run(main)<|MERGE_RESOLUTION|>--- conflicted
+++ resolved
@@ -512,11 +512,6 @@
     Returns:
       None.
     """
-<<<<<<< HEAD
-    tf.logging.info('Created runners')
-    threads = []
-=======
->>>>>>> 2ce1dc78
     tf.logging.info('Starting runners')
     if len(all_runners) == 1 and not all_runners[0].enqueue_ops:
       # If there is only one runner and it does not have an enqueue thread, just
