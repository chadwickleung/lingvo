# Lint as: python3
# Copyright 2019 The TensorFlow Authors. All Rights Reserved.
#
# Licensed under the Apache License, Version 2.0 (the "License");
# you may not use this file except in compliance with the License.
# You may obtain a copy of the License at
#
#     http://www.apache.org/licenses/LICENSE-2.0
#
# Unless required by applicable law or agreed to in writing, software
# distributed under the License is distributed on an "AS IS" BASIS,
# WITHOUT WARRANTIES OR CONDITIONS OF ANY KIND, either express or implied.
# See the License for the specific language governing permissions and
# limitations under the License.
# ==============================================================================
"""Programs for interleaving execution on TPU."""

import contextlib
import multiprocessing.dummy
import os
import queue
from ssl import Options
import time

from lingvo import base_trial
import lingvo.compat as tf
from lingvo.core import base_model
from lingvo.core import cluster_factory
from lingvo.core import hyperparams
from lingvo.core import metrics
from lingvo.core import ml_perf_log as mlp_log
from lingvo.core import py_utils
from lingvo.core import summary_utils

# pylint:disable=g-direct-tensorflow-import
from tensorflow.core.protobuf.tpu import compilation_result_pb2 as tpu_compilation_result
from tensorflow.python.eager import context
from tensorflow.python.eager import executor
from tensorflow.python.tpu import tpu
from tensorflow.python.tpu import tpu_function
from tensorflow.python.tpu import training_loop as tpu_training_loop
from tensorflow.python.tpu.ops import tpu_ops

from tensorflow.python.client import timeline
import time

# pylint:enable=g-direct-tensorflow-import
FLAGS = tf.flags.FLAGS
# According to the Runtime team, by default (set to True), even if we use
# async executors locally, the remote host will still run the functions
# sequentially. We have to set this to False in order to enable parallelism
# in the remote hosts as well. As long as the infeed is independent of the
# training part, we are safe to do so.
# TODO(haoyuzhang): I have a question: this seems to be a very subtle behavior,
# because the formal docs only mentioned setting this to False for better
# debugging. Will this behavior get changed in the future?
os.environ['TF_ENABLE_EAGER_CLIENT_STREAMING_ENQUEUE'] = 'False'


class BaseProgram:
  """A Program associated with a Task.

  This is inspired by the "program" multi-tenancy that TPUs
  support. Essentially, each program corresponds with a
  sub-graph can exist in the same Graph/Session.

  Upon first execution, it is XLA/JIT compiled and is subsequently
  available to be executed on demand without significant delay.

  Program's provides the following functionality:

    - Builds a sub-graph
    - Writes summaries
    - Runs for pre-determined `steps_per_loop` steps with appropriate infeeds
  """

  @classmethod
  def Params(cls):
    """"Defaults parameters for Programs."""
    p = hyperparams.InstantiableParams(cls)
    p.Define('task', None, 'Underlying task')
    p.Define('logdir', None, 'Log directory')
    p.Define('num_splits_per_client', None, '')
    p.Define('steps_per_loop', None, 'Number of steps to run.')
    p.Define('dataset_name', None,
             'Dataset the program is operating on, eg: "Test"')
    p.Define('name', 'base_program', 'Program name.')
    p.Define('task_name', None,
             'If multi-task, what the high-level task name is')
    p.Define('num_threads', 1, 'Number of threads in multiprocessing pool.')
    p.Define('spmd', False, 'Whether program is running under SPMD mode.')
    p.Define('write_train_input_stats', False,
             'Whether to write input data stats during training.')
    p.Define('max_metrics', 256, 'Overrides TpuEvalMetrics.max_metrics')
    p.Define('ml_perf', None, 'MLPerf config')
    return p

  def __init__(self,
               params,
               shared_model=None,
               trial=base_trial.NoOpTrial(),
               ema=None,
               **kwargs):
    self.params = params.Copy()
    p = self.params
    p.task = trial.OverrideModelParams(p.task)
    self._task_params = p.task
    self._logdir = p.logdir
    self._task_name = p.task_name
    self._program_name = ''
    self._shared_model = shared_model
    self._tf_master = kwargs.pop('tf_master', None)
    self._write_train_input_stats = p.write_train_input_stats
    self._trial = trial
    self._ema = ema

    # Program dirs are where the summaries are written to.
    if p.task_name:
      program_dir_name = (
          p.task_name + '_' + p.name + '_' + p.dataset_name.lower())
    else:
      program_dir_name = p.name + '_' + p.dataset_name.lower()
    self._program_dir = os.path.join(self._logdir, program_dir_name)
    tf.io.gfile.makedirs(self._program_dir)
    with tf.io.gfile.GFile(os.path.join(self._program_dir, 'params.txt'),
                           'w') as f:
      f.write(p.ToText())
    # Initialized on use; access via self._summary_writer property only.
    self._summary_writer_obj = None

    tf.io.gfile.makedirs(self._logdir)
    # Just a standard spot that all programs may restore from.
    self._checkpoint_dir = os.path.join(self._logdir, 'train')
    tf.io.gfile.makedirs(self._checkpoint_dir)

    self._steps_per_loop = p.steps_per_loop
    self.num_splits_per_client = p.num_splits_per_client
    self.data_parallelism = p.num_splits_per_client

    # Thread Pool for infeed.
    self._infeed_pool = multiprocessing.dummy.Pool(p.num_threads)

    self._compile_op = None
    self._status_msg_fn = None

    # Same param as in the TPU executor program schedule.
    # Used mainly for each program to check if training is scheduled.
    self.train_executions_per_eval = None
    # Set input repeat_steps to steps_per_loop, if repeat_steps was undefined
    # but available, and also 'resettable' is False.
    # This allows a repeating input TF Dataset (without reset) to take, for each
    # repeat/loop, exactly steps_per_loop batches of data.
    if (hasattr(self._task_params, 'input') and
        not getattr(self._task_params.input, 'resettable', True) and
        hasattr(self._task_params.input, 'repeat_steps') and
        self._task_params.input.repeat_steps is None and self._steps_per_loop):
      tf.logging.info('Setting input repeat_steps to %d', self._steps_per_loop)
      self._task_params.input.repeat_steps = self._steps_per_loop

    self._InitializeVizier()

  def _InitializeVizier(self):
    """Checks if this program should report metrics to vizier."""
    p = self.params
    self._should_report_metrics = False

    reporting_job = self._task_params.cluster.reporting_job
    job_split = self._task_params.cluster.reporting_job.split('/')

    if len(job_split) != 2:
      # The default setting for reporting job is 'evaler'. This is not valid
      # for use with program. We only warn only since we may not be in a vizier
      # setting.
      tf.logging.info('reporting_job should be of the form '
                      'program_name/dataset_name with exactly one / '
                      f'instead got {reporting_job}')
      return

    vizier_program_name, vizier_dataset_name = job_split
    if p.name == vizier_program_name and p.dataset_name == vizier_dataset_name:
      tf.logging.info(f'Adding reporting for {reporting_job}')
      self._should_report_metrics = True

  @property
  def _summary_writer(self):
    """Returns the FileWriter object to use for summaries."""
    # Initialize on first use, so that subclasses can override the
    # implementation without creating a default FileWriter in the constructor.
    if self._summary_writer_obj is None:
      if py_utils.IsEagerMode():
        self._summary_writer_obj = tf.compat.v2.summary.create_file_writer(
            self._program_dir)
      else:
        self._summary_writer_obj = tf.summary.FileWriter(self._program_dir)
        # Apply a custom Tensorboard layout for input data stats if writing
        # TF summaries for input data stats is enabled and a custom layout is
        # defined by the input generator.
        if (self._task.input.input_data_summary_layout is not None and
            self._write_train_input_stats):
          self._summary_writer_obj.add_summary(
              self._task.input.input_data_summary_layout)
    return self._summary_writer_obj

  def _SummarizeValue(self, steps, tag, value):
    if py_utils.IsEagerMode():
      with self._summary_writer.as_default():
        tf.compat.v2.summary.scalar(tag, value, step=steps)
    else:
      self._summary_writer.add_summary(
          metrics.CreateScalarSummary(tag, value), steps)

  def _WriteSummaries(self, job_name, global_step, summaries):
    """Write summaries to be viewed by TensorBoard.

    Args:
      job_name: The name of this job ('trainer', 'evaler', etc.)
      global_step: Integer number of trainer steps (not a tensor).
      summaries: Dict of {summary_name: tf.Summary()}.
    """
    if not summaries:
      return
    with contextlib.ExitStack() as stack:
      if py_utils.IsEagerMode():
        stack.enter_context(self._summary_writer.as_default())
      for unused_name, summary in sorted(summaries.items()):
        if py_utils.IsEagerMode():
          # TODO(laigd): make this work with v1 summaries.
          # tf.compat.v2.summary.scalar(tag, value, step=steps)
          pass
        else:
          self._summary_writer.add_summary(summary, global_step)
        if summary.value:
          for value in summary.value:
            if value.HasField('simple_value'):
              tf.logging.info('%s summary on checkpoint@%d %s = %.8g', job_name,
                              global_step, value.tag, value.simple_value)
        self._summary_writer.flush()

  def _WriteInputDataStats(self, sess=None):
    """Write input data stats for model training as TF summaries.

    Args:
      sess: The Tensorflow session.
    """
    if (self._task.input.merged_input_data_summary_op is None or
        not self._write_train_input_stats):
      return

    global_step = sess.run(self._model.global_step)
    if (global_step %
        self._task.input.params.input_stats_summary_interval_steps == 0):
      summary_str = sess.run(self._task.input.merged_input_data_summary_op)
      self._summary_writer.add_summary(summary_str, global_step)
      self._summary_writer.flush()

  def _InfeedLoop(self, sess=None):
    """Infeed loop for input generator for batched data and input data stats."""
    tf.logging.info(f'_InfeedLoop start {self._program_name} '
                    f'on dataset {self.params.dataset_name}')
    # run_options = tf.RunOptions(trace_level=tf.RunOptions.FULL_TRACE)
    # run_metadata = tf.RunMetadata()
    tf.logging.info('Infeed Loop Starts')
    try:
      for i in range(self._steps_per_loop):
        tf.logging.vlog(1, '_InfeedLoop %d', i)
        tf.logging.info('_InfeedLoop %d', i)
        tf.logging.info(self._task.input.tpu_infeed_op)
        # if i == 50:
        #   sess.run(self._task.input.tpu_infeed_op, options=run_options, run_metadata=run_metadata)
        #   tl_infeed_loop = timeline.Timeline(run_metadata.step_stats)
        #   ctf_infeed_loop = tl_infeed_loop.generate_chrome_trace_format()
        #   with open('/tmp/lingvo/timeline_infeed_loop.json', 'w') as f:
        #     f.write(ctf_infeed_loop)
        #   continue
        sess.run(self._task.input.tpu_infeed_op)
      self._WriteInputDataStats(sess)
      tf.logging.info('_InfeedLoop done')
    except Exception as e:
      tf.logging.info('_InfeedLoop exception %r %s', e, e)
      raise

  def _ReportVizierMetrics(self, global_step, metrics_dict):
    """Report metrics to vizier service.

    Args:
      global_step: Int.
      metrics_dict: A dict of metric name -> metric values.

    Returns:
      vizier_early_stop: Boolean, indicates if early stopping has bee requested
        by vizier.
    """
    p = self.params
    if self._should_report_metrics:
      tf.logging.info(f'Reporting Vizier metrics for {p.name}/{p.dataset_name}')
      vizier_early_stop = self._trial.ReportEvalMeasure(global_step,
                                                        metrics_dict, '')
      if global_step >= self._task_params.train.max_steps or vizier_early_stop:
        self._trial.ReportDone()

    else:
      vizier_early_stop = False
    # Export cluster metrics as well.
    cluster_factory.Current().ExportMetrics(
        global_step, {k: metric.value for k, metric in metrics_dict.items()})
    return vizier_early_stop

  def BuildTpuSubgraph(self):
    """Sub classes should construct a model/graph to be executed by Run.

    Specific to TPU execution, this may involve a
    @tpu_function.on_device_training_loop etc.
    """
    raise NotImplementedError()

  def SetStatusMessageFn(self, fn):
    """Workaround since we instantiate programs via Params."""
    self._status_msg_fn = fn

  def SetStatusMessage(self, msg):
    """Write to borglet status."""
    if self._status_msg_fn:
      self._status_msg_fn(msg)
    else:
      tf.logging.info('Status: %s', msg)

  def Compile(self, sess=None):
    """Compile the program using the given session handle."""
    self.SetStatusMessage('Init inputs %s' % self._program_name)
    self._task.input.Initialize(sess)
    self.SetStatusMessage('Init inputs %s done.' % self._program_name)

    if not py_utils.IsEagerMode() and self._compile_op is not None:
      self.SetStatusMessage('Compiling %s' % self._program_name)
      result = sess.run(self._compile_op)
      proto = tpu_compilation_result.CompilationResultProto()
      proto.ParseFromString(result)
      if proto.status_error_message:
        tf.logging.fatal('Compilation failed: {}'.format(
            proto.status_error_message))
      tf.logging.info('Compiling %s done.', self._program_name)

  def Run(self, sess=None, threadpool=None):
    """Execute the program using the given session handle.

    Args:
      sess: TF Session.
      threadpool: A ThreadPool on the executor for running async functions.

    Returns:
      done: Whether to end all execution.
    """
    raise NotImplementedError()

  def Shutdown(self):
    """Runs any necessary cleanup (potentially blocking)."""
    pass

  def SaveProgramState(self, sess=None, global_step=None):
    """Saves program state information that need to be loaded during restore."""
    pass

  def LoadProgramState(self, restored_checkpoint_path=None, sess=None):
    """Restore additional state before training starts.

    Args:
      restored_checkpoint_path: The path to the latest checkpoint that was
        restored. If None, this is a new run.
      sess: Optional session.
    """
    pass

  def _InstantiateTaskModel(self, task_params):
    """Instantiates a model object for a particular task.

    MultiTaskModels can accept a shared_model parameter, but SingleTaskModels
    cannot, so we handle them separately here.

    Args:
      task_params: An params instance that constructs either a SingleTaskModel
        or a MultiTaskSubModel.

    Returns:
      An instantiated object based on task_params.
    """
    # Not a MultiTaskModel
    if issubclass(task_params.cls, base_model.MultiTaskSubModel):
      return task_params.Instantiate(
          shared_model=self._shared_model, executor_ema=self._ema)
    return task_params.Instantiate(executor_ema=self._ema)

  def _OutfeedEnqueue(self, per_example_tensors):
    if not per_example_tensors:
      return tf.constant(0.0)
    per_example_tensors = py_utils.NestedMap(per_example_tensors)
    device = tpu.core(0) if self.spmd else ''
    with tf.device(device):
      return tpu_ops.outfeed_enqueue_tuple(per_example_tensors.Flatten())

  def GetModel(self):
    return self._model


class InputBenchmark(BaseProgram):
  """Measures input generation steps/sec depending on the params below."""

  @classmethod
  def Params(cls):
    p = super().Params()
    p.Define('warmup_loops', 1,
             'How many loops to warmup before measuring elapsed time.')
    p.Define('measurement_loops', 5, 'How many loops to measure across.')
    return p

  def __init__(self, params, **kwargs):
    super().__init__(params, input_benchmark_only=True, **kwargs)
    self._program_name = 'InputBenchmark'

  def BuildTpuSubgraph(self):
    with py_utils.OpportunisticVariableReuseScope(True):
      self._model = self._InstantiateTaskModel(self._task_params)
    self._task = self._model.GetTask()
    self._task.input.CreateTpuEnqueueOps(benchmark_only=True)

  def Run(self, sess=None):
    p = self.params
    # Input benchmark doesn't work with eager yet.
    assert not py_utils.IsEagerMode()

    for _ in range(p.warmup_loops):
      self._InfeedLoop(sess)

    start_time = time.time()
    for _ in range(p.measurement_loops):
      self._InfeedLoop(sess)
    elapsed_secs = time.time() - start_time

    steps_per_sec = p.measurement_loops * self._steps_per_loop / elapsed_secs
    tf.logging.info('Input benchmark: steps/sec %f', steps_per_sec)
    return True


class TrainProgram(BaseProgram):
  """TrainProgram trains a single task and handles checkpoints."""

  def __init__(self, params, **kwargs):
    tf.logging.info('###########################################')
    tf.logging.info('Instantiating TrainProgram')
    super().__init__(params, **kwargs)
    self._step_rate_tracker = summary_utils.StepRateTracker()
    self._program_name = 'TrainProgram'
    p = self.params
    if (p.ml_perf is not None and p.ml_perf.benchmark_name is not None and
        p.ml_perf.steps_per_epoch is not None):
      self._ml_perf = p.ml_perf
    else:
      self._ml_perf = None

  def _OutfeedDequeueLoop(self, per_example_tensors, num_loops, num_devices):
    """Process all per-example tensor outfeed data for a TPU sess.run.

    Args:
      per_example_tensors: dict of key -> tensor as generated by TpuTrainStep.
      num_loops: number of times that TpuTrainStep will be executed by TpuTrain.
      num_devices: number of TPU cores assigned to this process.

    Returns:
      A dict of per-example tensors from the latest TpuTrainStep.
    """
    if not per_example_tensors:
      return tf.constant(0.0)

    tensor_shapes = [
        py_utils.GetShape(per_example_tensors[key])
        for key in sorted(per_example_tensors)
    ]
    tensor_types = [
        tf.as_dtype(per_example_tensors[key].dtype)
        for key in sorted(per_example_tensors)
    ]

    def LoopBody(i, *input_arrays):
      """Process outfeed data for a single TpuTrainStep.

      Args:
        i: current loop index.
        *input_arrays: One tf.TensorArray per outfeed tensor.

      Returns:
        i+1 (new index) plus post-write tf.TensorArray handles.
      """
      # Outfeed ops execute on each JF node, so they must be located on the
      # nodes.
      outfeed_devices = []
      device_assignment = py_utils.GetTpuDeviceAssignment()
      assert device_assignment
      for replica in range(device_assignment.num_replicas):
        num_cores_per_replica = 1 if self.spmd else (
            device_assignment.num_cores_per_replica)
        for core in range(num_cores_per_replica):
          with tf.device(device_assignment.host_device(replica, core)):
            outfeed_devices.append(
                tpu_ops.outfeed_dequeue_tuple(
                    tensor_types,
                    tensor_shapes,
                    device_ordinal=device_assignment.tpu_ordinal(replica,
                                                                 core)))
      offset = i * num_devices
      output_arrays = list(input_arrays)
      # Each output_array holds a different per-example tensor. We get results
      # for each tensor from each TPU for each TpuTrainStep call.
      for j in range(len(output_arrays)):
        for k in range(len(outfeed_devices)):
          output_arrays[j] = output_arrays[j].write(offset + k,
                                                    outfeed_devices[k][j])

      return tuple([i + 1] + output_arrays)

    def LoopCond(i, *output_arrays):
      del output_arrays
      return i < num_loops

    output_arrays = []
    for i in range(len(tensor_shapes)):
      output_arrays.append(
          tf.TensorArray(
              tensor_types[i],
              size=num_loops * num_devices,
              element_shape=tensor_shapes[i]))
    # Loop once for each time that TpuTrainStep runs.
    output_arrays = tf.while_loop(
        LoopCond, LoopBody, [0] + output_arrays, parallel_iterations=1)[1:]
    concatenated_arrays = [array.concat() for array in output_arrays]
    return dict(zip(sorted(per_example_tensors), concatenated_arrays))

  def TpuTrainStep(self, *args):
    """Train a shard of a batch on a single TPU core.

    Args:
      *args: metrics values from previous steps.

    Returns:
      New summed metrics values and a train_op.
    """
    with tf.name_scope('tpu_train'):
      with py_utils.OpportunisticVariableReuseScope(True):
        with contextlib.ExitStack() as stack:
          if py_utils.IsEagerMode():
            stack.enter_context(py_utils.GradientTape(persistent=True))
          # Confirmed FProp (called from UniTransformer, ComputePredictions)
          # _model is SingleTaskModel
          tf.logging.info('Start constructing F and B Graph')
          self._model.ConstructFPropBPropGraph()
      per_step_eval_metrics = self._eval_metrics.SetMetrics(
          self._task.eval_metrics, args)
      outfeed_op = self._OutfeedEnqueue(self._task.per_example_tensors)
      summed_metrics = []
      assert len(per_step_eval_metrics) == len(args)
      with tf.control_dependencies([outfeed_op]):
        for x, y in zip(per_step_eval_metrics, args):
          summed_metrics.append(x + y)
      return summed_metrics + [self._task.train_op]

  def InfeedFunc(self):
    """Infeed function. Only needed in TF2."""
    self._task.input.DeviceLoopSetupInTF2()

    def InfeedBody(i):
      self._task.input.CreateTpuEnqueueOps()
      # Auto control dependency may not support TPU infeed ops, so add the
      # dependency manually.
      with tf.control_dependencies(self._task.input.tpu_infeed_op):
        return i + 1

    tf.while_loop(
        cond=lambda i: i < self._steps_per_loop,
        body=InfeedBody,
        loop_vars=[tf.constant(0)])

  def BuildTpuSubgraph(self):
    tf.logging.info('TrainProgram BuildTpuSubGraph')
    p = self.params
    # Confirmed: spmd == True in lm param
    self.spmd = (
        self.params.spmd or
        self._task_params.input.use_partitioned_infeed_queue)

    tf.logging.info('Eval metrics')
    self._eval_metrics = metrics.TpuEvalMetrics(max_metrics=p.max_metrics)

    tf.logging.info('Try to instantiate model')
    with py_utils.OpportunisticVariableReuseScope(True):
      # Confirmed: Instantiates SingleTaskModel
      # and will also instantiate both UniTransformer and DenseBuilder
      self._model = self._InstantiateTaskModel(self._task_params)

    # Confirmed: _task is what returned by Task()
    tf.logging.info('Done initiailizing model')
    self._task = self._model.GetTask()
    tf.logging.info(self._task)
    self._task.input.TpuSetup()

    @tpu_function.on_device_training_loop
    def TpuTrainLoop():
      loop_result = tpu_training_loop.repeat(
          self._steps_per_loop,  # Chadwick: This looks like the steps_per_loop set in lm params
          self.TpuTrainStep,
          inputs=self._eval_metrics.initial_values,
          name='train_loop')
      # Final metrics are the avg across self._steps_per_loop steps.
      return self._eval_metrics.FinalizeMetrics(loop_result)

    def TrainFunc():
      # TODO(laigd): investigate how to run compilation only to catch errors
      # earlier.
      self._compile_op, batch_parallel_res = tpu.split_compile_and_shard(
          TpuTrainLoop,
          num_shards=self.data_parallelism,
          device_assignment=py_utils.GetTpuDeviceAssignment())

      # Chadwick: No idea what the following does
      outfeed = self._OutfeedDequeueLoop(self._task.per_example_tensors,
                                         self._steps_per_loop,
                                         self.data_parallelism)

      def _ConstructPostTrainingLoop(metric_values, outfeed):
        """Returns the op for tpu training with tail cpu computation."""
        # Adds a tail computation that is run after the tpu_training loop
        # step finishes. This allows us to run certain computation that
        # acts on the variable between tpu_train_loop iterations and
        # amortizing the cost of the operations. Alternative of running
        # tpu.outside_compilation & using tf.cond is expenseive.
        with tf.control_dependencies(metric_values):
          self._model.ConstructPostTrainingLoop(outfeed)
          with tf.control_dependencies([self._task.post_training_loop_op]):
            return [[tf.identity(o) for o in metric_values], outfeed]

      # Get metric result from a single replica; they are all same here
      # because TpuEvalMetrics.FinalizeMetrics runs a cross_replica_sum.
      metric_values = [t[0] for t in batch_parallel_res]
      return _ConstructPostTrainingLoop(metric_values, outfeed)

    if py_utils.IsEagerMode():
      self.infeed_fn = tf.function(autograph=False)(
          self.InfeedFunc).get_concrete_function()
      self.tpu_outs = (
          tf.function(autograph=False)(TrainFunc).get_concrete_function())
    else:
      self.tpu_outs = TrainFunc()

    # Write model analysis.
    self._model_analysis, self._total_num_params = summary_utils.ModelAnalysis(
        self._model)
    tf.logging.info('Total params=%d', self._total_num_params)
    try:
      with tf.io.gfile.GFile(
          os.path.join(self._program_dir, 'model_analysis.txt'), 'w') as f:
        f.write(self._model_analysis)
    except tf.errors.NotFoundError as e:
      tf.logging.info('Failed to write model analysis %s', e)

  def Run(self, sess=None):
    # Prevent overtraining.
    run_options = tf.RunOptions(trace_level=tf.RunOptions.FULL_TRACE)
    run_metadata = tf.RunMetadata()
    tf.logging.info('Running TrainProgram')
    if py_utils.IsEagerMode():
      task_global_step = self._task.global_step.numpy()
    else:
      # Chadwick: Investigate what means by global step, is it the whole model?
      tf.logging.info('Sess run for task global step')
      tf.logging.info(self._task.global_step)
      task_global_step = sess.run(self._task.global_step)
      # task_global_step = sess.run(self._task.global_step, options=run_options, run_metadata=run_metadata)
      # tl_task_global_step_0 = timeline.Timeline(run_metadata.step_stats)
      # ctf_task_global_step_0 = tl_task_global_step_0.generate_chrome_trace_format()
      # with open('/tmp/lingvo/timeline_task_global_step_0.json', 'w') as f:
      #   f.write(ctf_task_global_step_0)
      tf.logging.info('Done Sess run for global step')
    if self._ShouldStop(task_global_step):
      return True

    # Confirmed: self._ml_perf == False
    if self._ml_perf:
      tf.logging.info('self._ml_perf is True')
      mlp_log.mlperf_print(
          'block_start',
          None,
          metadata={
              'epoch_count': 1,
              'first_epoch_num': 1
          })

    if py_utils.IsEagerMode():
      async_executor = executor.new_executor(enable_async=True)
      with context.executor_scope(async_executor):
        self.infeed_fn()

      values, outfeeds = self.tpu_outs()
      # Ensure that the infeed ops are finished
      # This is necessary to ensure that any state in the infeed ops is
      # synchronized before the next device loop. Otherwise we might see that
      # a device loop still using the same data batches in the last device loop.
      async_executor.wait()

      values = py_utils.Transform(lambda x: x.numpy(), values)
      outfeeds = py_utils.Transform(lambda x: x.numpy(), outfeeds)
    else:
      tf.logging.info('Start infeed loop')
      infeed_future = self._infeed_pool.apply_async(
          self._InfeedLoop, args=(sess,))
      # Confirmed: self.tpu_outs == what returned by TrainFunc()
      # Chadwick: I believe that this is where the main Graph gets run
      tf.logging.info('Run Tpu_outs')
      tf.logging.info(self.tpu_outs)
      values, outfeeds = sess.run(self.tpu_outs)
<<<<<<< HEAD
      # values, outfeeds = sess.run(self.tpu_outs, options=run_options, run_metadata=run_metadata)
      # tl_tpu_outs = timeline.Timeline(run_metadata.step_stats)
      # ctf_tpu_outs = tl_tpu_outs.generate_chrome_trace_format()
      # with open('/tmp/lingvo/timeline_tpu_outs.json', 'w') as f:
      #   f.write(ctf_tpu_outs)
      tf.logging.info('Done running tpu_outs')
      infeed_future.wait()
=======
      infeed_future.get()
>>>>>>> 5f4094a3

    self._eval_metrics.PackMetricsValues(values)
    eval_metrics = self._eval_metrics.metrics

    if py_utils.IsEagerMode():
      global_step = self._model.global_step.numpy()
    else:
      global_step = sess.run(self._model.global_step)
      # global_step = sess.run(self._model.global_step, options=run_options, run_metadata=run_metadata)
      # tl_model_global_step = timeline.Timeline(run_metadata.step_stats)
      # ctf_model_global_step = tl_model_global_step.generate_chrome_trace_format()
      # with open('/tmp/lingvo/timeline_model_global_step.json', 'w') as f:
      #   f.write(ctf_model_global_step)
    step_rate, example_rate, total_examples = (
        self._step_rate_tracker.ComputeStepRate(
            global_step,
            eval_metrics['num_samples_in_batch'][0] * self._steps_per_loop))
    self._SummarizeValue(global_step, 'global_step/sec', step_rate)
    self._SummarizeValue(global_step, 'examples/sec', example_rate)
    self._SummarizeValue(global_step, 'total_samples', total_examples)
    self._SummarizeValue(global_step, 'total_num_params',
                         self._total_num_params)
    status_strs = []
    for key, (val, _) in sorted(eval_metrics.items()):
      self._SummarizeValue(global_step, key, val)
      tf.logging.info((global_step, key, val))
      status_strs.append('%s=%s' % (key, val))
    self.SetStatusMessage('Executing train program at step %d %s' %
                          (global_step, ','.join(status_strs)))

    if py_utils.IsEagerMode():
      task_global_step = self._task.global_step.numpy()
      # TODO(laigd): ProcessFPropResults doesn't work yet.
    else:
      task_global_step = sess.run(self._task.global_step)
      # task_global_step = sess.run(self._task.global_step, options=run_options, run_metadata=run_metadata)
      # tl_task_global_step_1 = timeline.Timeline(run_metadata.step_stats)
      # ctf_task_global_step_1 = tl_task_global_step_1.generate_chrome_trace_format()
      # with open('/tmp/lingvo/timeline_task_global_step_1.json', 'w') as f:
      #   f.write(ctf_task_global_step_1)
      summaries = self._task.ProcessFPropResults(sess, task_global_step,
                                                 eval_metrics, outfeeds)
      self._WriteSummaries(
          os.path.basename(self._program_dir), global_step, summaries)

    if self._ml_perf:
      mlp_log.mlperf_print(
          'block_stop', None, metadata={
              'epoch_num': 1,
              'first_epoch_num': 1
          })

    vizier_early_stop = self._ReportVizierMetrics(
        global_step, self._eval_metrics.ToAverageMetrics())
    return self._ShouldStop(task_global_step) or vizier_early_stop

  def _ShouldStop(self, task_global_step):
    """Simpler version of _ShouldStop without early stopping."""
    if task_global_step >= self._task_params.train.max_steps:
      tf.logging.info('ShouldStop: step:%6d params.train.max_steps:%6d',
                      task_global_step, self._task_params.train.max_steps)
      return True

    return False


class EvalProgram(BaseProgram):
  """Evaluation program."""

  def __init__(self, params, **kwargs):
    super().__init__(params, **kwargs)
    self._program_name = 'EvalProgram'
    p = self.params
    if (p.ml_perf is not None and p.ml_perf.benchmark_name is not None and
        p.ml_perf.steps_per_epoch is not None):
      self._ml_perf = p.ml_perf
      self._run_stop = None
    else:
      self._ml_perf = None

  def TpuEvalStep(self, *args):
    """Eval a shard of a batch on a single TPU core.

    Args:
      *args: metrics values from previous steps.

    Returns:
      Summed eval metrics.
    """
    with tf.name_scope('tpu_eval'):
      # Applies EMA if applicable to support running only eval/decode programs.
      self._model.ConstructFPropGraph(apply_ema=True)
      per_step_eval_metrics = self._eval_metrics.SetMetrics(
          self._task.eval_metrics, args)
      summed_metrics = []
      for x, y in zip(per_step_eval_metrics, args):
        summed_metrics.append(x + y)
      return summed_metrics

  def InfeedFunc(self):
    """Infeed function. Only needed in TF2."""
    self._task.input.DeviceLoopSetupInTF2()

    def InfeedBody(i):
      self._task.input.CreateTpuEnqueueOps()
      # Auto control dependency may not support TPU infeed ops, so add the
      # dependency manually.
      with tf.control_dependencies(self._task.input.tpu_infeed_op):
        return i + 1

    tf.while_loop(
        cond=lambda i: i < self._steps_per_loop,
        body=InfeedBody,
        loop_vars=[tf.constant(0)])

  def EvalFunc(self):
    """Eval function."""

    @tpu_function.on_device_training_loop
    def TpuEvalLoop():
      loop_result = tpu_training_loop.repeat(
          self._steps_per_loop,
          self.TpuEvalStep,
          inputs=self._eval_metrics.initial_values,
          name='eval_loop')
      # Final metrics are the avg across self._steps_per_loop steps.
      return self._eval_metrics.FinalizeMetrics(loop_result)

    # TODO(laigd): investigate how to run compilation only to catch errors
    # earlier.
    self._compile_op, batch_parallel_res = tpu.split_compile_and_shard(
        TpuEvalLoop,
        num_shards=self.data_parallelism,
        device_assignment=py_utils.GetTpuDeviceAssignment())

    # Get metric result from a single replica; they are all same here
    # because TpuEvalMetrics.FinalizeMetrics runs a cross_replica_sum.
    return [t[0] for t in batch_parallel_res]

  def BuildTpuSubgraph(self):
    tf.logging.info(f'EvalProgram {self.params.dataset_name} BuildTpuSubGraph')
    p = self.params
    with cluster_factory.SetEval(True):
      self._eval_metrics = metrics.TpuEvalMetrics(max_metrics=p.max_metrics)
      with py_utils.OpportunisticVariableReuseScope(True):
        self._model = self._InstantiateTaskModel(self._task_params)
      self._task = self._model.GetTask()
      self._task.input.TpuSetup()

      if py_utils.IsEagerMode():
        self.infeed_fn = tf.function(autograph=False)(
            self.InfeedFunc).get_concrete_function()
        self.tpu_outs = (
            tf.function(autograph=False)(self.EvalFunc).get_concrete_function())
      else:
        self.tpu_outs = self.EvalFunc()

  def Run(self, sess=None):
    if py_utils.IsEagerMode():
      global_step = self._model.global_step.numpy()
    else:
      global_step = sess.run(self._model.global_step)

    mlperf_epoch_num = None
    if self._ml_perf:
      mlperf_epoch_num = int(global_step / self._ml_perf.steps_per_epoch)
      mlp_log.mlperf_print(
          'eval_start', None, metadata={'epoch_num': mlperf_epoch_num})

    if self._task.input.params.resettable:
      tf.logging.info('Resetting input_generator.')
      self._task.input.Reset(sess)
      if py_utils.IsEagerMode():
        # In eager mode, after resetting the input generator, we need to
        # re-trace the infeed tf.function to ensure it uses the new iterator.
        self.infeed_fn = tf.function(autograph=False)(
            self.InfeedFunc).get_concrete_function()

    if py_utils.IsEagerMode():
      async_executor = executor.new_executor(enable_async=True)
      with context.executor_scope(async_executor):
        self.infeed_fn()

      values = self.tpu_outs()
      values = py_utils.Transform(lambda x: x.numpy(), values)
      # Ensure that the infeed ops are finished
      # This is necessary to ensure that any state in the infeed ops is
      # synchronized before the next device loop. Otherwise we might see that
      # a device loop still using the same data batches in the last device loop.
      async_executor.wait()
    else:
      infeed_future = self._infeed_pool.apply_async(
          self._InfeedLoop, args=(sess,))
      values = sess.run(self.tpu_outs)
      infeed_future.get()

    status_strs = []
    self._eval_metrics.PackMetricsValues(values)
    eval_metrics = self._eval_metrics.metrics
    for key, (val, _) in sorted(eval_metrics.items()):
      self._SummarizeValue(global_step, key, val)
      tf.logging.info((global_step, key, val))
      status_strs.append('%s=%s' % (key, val))

    mlperf_done = False
    if self._ml_perf:
      mlperf_metric = self._ml_perf.decoder_metric_name
      if (mlperf_metric
          in eval_metrics) and (self._ml_perf.decoder_metric_success_threshold
                                is not None):
        mlperf_metric_value = eval_metrics[mlperf_metric][0]
        mlp_log.mlperf_print(
            'eval_accuracy',
            mlperf_metric_value,
            metadata={'epoch_num': mlperf_epoch_num})

        mlp_log.mlperf_print(
            'eval_stop', None, metadata={'epoch_num': mlperf_epoch_num})
        # Successful ML Perf run if we exceed target accuracy
        if mlperf_metric_value > self._ml_perf.decoder_metric_success_threshold:
          tf.logging.info('ml_perf_final_threshold: %f exceeded',
                          self._ml_perf.decoder_metric_success_threshold)
          if not self._run_stop:
            self._run_stop = mlp_log.mlperf_print(
                'run_stop', None, metadata={'status': 'success'})
            mlperf_done = True

        # Failed ML Perf run if we fail to reach target accuracy after
        # predefined number of steps.
        elif global_step >= self._ml_perf.max_steps_to_train:
          if not self._run_stop:
            self._run_stop = mlp_log.mlperf_print(
                'run_stop', None, metadata={'status': 'abort'})
            mlperf_done = True

    self.SetStatusMessage(
        f'Executing eval program on dataset {self.params.dataset_name} '
        f"at step {global_step}\n{','.join(status_strs)}")

    self._summary_writer.flush()

    if self._ml_perf:
      return mlperf_done
    else:
      return self._ReportVizierMetrics(global_step,
                                       self._eval_metrics.ToAverageMetrics())


def _UpdateCpuPassThroughData(decode_out_dict, cpu_pt):
  """Combine cpu_pt into decode_out_dict."""
  if cpu_pt is None:
    cpu_pt = {}
  elif py_utils.IsEagerMode():
    cpu_pt = py_utils.Transform(lambda x: x.numpy(), cpu_pt)
  common_keys = decode_out_dict.keys() & cpu_pt.keys()
  if common_keys:
    raise ValueError('CPU passthrough keys already present in '
                     f'decode_out_dict keys: {common_keys}')

  decode_out_dict.update(cpu_pt)
  return decode_out_dict


def _FetchDecodeOut(tpu_outs, sess=None):
  """Fetch decoder outputs, combining with CPU passthrough tensors if needed.

  Args:
    tpu_outs: A list of decoded tensors and list of cpu passthrough tensors in
      graph mode, or a callable returning such in eager mode.
    sess: A session to use in graph mode.

  Returns:
    A dict containing merged decoded outputs.
  """
  if py_utils.IsEagerMode():
    # The CPU pass through data will be from the infeed function.
    # Here we will get an empty `cpu_pt`.
    decode_out_dict, cpu_pt = tpu_outs()
    decode_out_dict = py_utils.Transform(lambda x: x.numpy(), decode_out_dict)
  else:
    decode_tensors, cpu_passthrough_tensors = tpu_outs
    if cpu_passthrough_tensors is not None:
      decode_out_dict, cpu_pt = sess.run(
          [decode_tensors, cpu_passthrough_tensors])
    else:
      decode_out_dict = sess.run(decode_tensors)
      cpu_pt = {}
  return _UpdateCpuPassThroughData(decode_out_dict, cpu_pt)


class DecodeProgram(BaseProgram):
  """DecodeProgram."""

  @classmethod
  def Params(cls):
    p = super().Params()
    p.Define('decode_until_out_of_range', False,
             ('If set, ignores steps_per_loop and Decode proceeds until an '
              'OutOfRangeError is triggered by hitting the end of dataset.'))
    p.Define(
        'postprocess_all_at_once', False,
        'If set, decode_out_dict of all steps are accumulated into a list '
        'and passed to PostProcess to run only once at the end. Note that'
        ' the PostProcess of the Task should define logic for aggregating'
        'data from the list of decode_out_dict.')
    p.Define('emails', [],
             'The list of email addresses to send result summaries to.')
    return p

  def __init__(self, params, **kwargs):
    super().__init__(params, **kwargs)
    self._program_name = 'DecodeProgram'
    self._decode_out_dict_lst = []

  def InfeedFunc(self):
    """Infeed function. Only needed in TF2."""
    self._task.input.DeviceLoopSetupInTF2()
    self._task.input.CreateTpuEnqueueOps()
    # `CreateTpuEnqueueOps` and `CreateCpuPassthroughEnqueueOps` must be in the
    # same place, because the former enqueues `_per_host_passthrough_batches`,
    # while the latter consumes it.
    self._task.input.CreateCpuPassthroughEnqueueOps()
    # `CreateCpuPassthroughEnqueueOps` and `DequeueCpuPassthrough` must be in
    # the same place, because the former enqueues `_host_queues`,
    # while the latter consumes it.
    cpu_pt = self._task.input.DequeueCpuPassthrough()
    return cpu_pt

  def DecodeFunc(self):
    """Wrap the DecodeFn with split_compile_and_shard."""

    def _DecodeFn():
      """Decode call to be compiled for TPU."""
      # Applies EMA if applicable to support running only eval/decode programs.
      _, decode_dict = self._model.ConstructDecodeGraph(apply_ema=True)
      self.decode_nm = py_utils.NestedMap(decode_dict)
      return self.decode_nm.Flatten()

    self._compile_op, batch_parallel_res = tpu.split_compile_and_shard(
        _DecodeFn,
        num_shards=self.data_parallelism,
        device_assignment=py_utils.GetTpuDeviceAssignment())

    if self.decode_nm:
      decode_tensors = self.decode_nm.Pack(batch_parallel_res)
    else:
      decode_tensors = py_utils.NestedMap()
    if py_utils.IsEagerMode():
      # The CPU pass through data will be from the infeed function.
      cpu_pt = {}
    else:
      cpu_pt = self._task.input.DequeueCpuPassthrough()
    return decode_tensors, cpu_pt

  def _DecodeUntilOutOfRangeInfeedLoop(self, sess=None, infeed_step_queue=None):
    """Infeed loop that stops when it runs out of data (OutOfRange error)."""
    tf.logging.info(f'_InfeedLoop start {self._program_name} '
                    f'on dataset {self.params.dataset_name}')

    def _HandleEndOfData():
      tf.logging.info(f'End of dataset {self.params.dataset_name}.')
      infeed_step_queue.put(-1)  # -1 signals reaching end of dataset.
      self._WriteInputDataStats(sess)
      tf.logging.info('_InfeedLoop done')

    try:
      loop_index = 0
      while True:
        tf.logging.vlog(1, '_InfeedLoop %d', loop_index)
        sess.run(self._task.input.tpu_infeed_op)
        infeed_step_queue.put(loop_index)
        loop_index += 1
    except tf.errors.OutOfRangeError:
      _HandleEndOfData()
    except tf.errors.InvalidArgumentError as e:
      if 'REPEAT_SENTINEL_' in e.message:
        # Sentinel in repeating dataset signaling end of one epoch.
        tf.logging.info('Detected end-of-data sentinel.')
        _HandleEndOfData()
      else:
        tf.logging.info('_InfeedLoop InvalidArgumentError %r: %s', e, e.message)
        raise
    except Exception as e:
      tf.logging.info('_InfeedLoop exception %r: %s', e, e.message)
      raise

  def BuildTpuSubgraph(self):
    tf.logging.info(
        f'DecodeProgram {self.params.dataset_name} BuildTpuSubGraph')
    with cluster_factory.SetEval(True):
      py_utils.ResetStepSeed()
      with py_utils.OpportunisticVariableReuseScope(True):
        self._model = self._InstantiateTaskModel(self._task_params)
      self._task = self._model.GetTask()
      # We likely still need to initialize them, otherwise there is no way to
      # know the tensor_spec of the iterators for capturing
      self._task.input.TpuSetup(cpu_passthrough=True)

      if py_utils.IsEagerMode():
        self.infeed_fn = tf.function(autograph=False)(
            self.InfeedFunc).get_concrete_function()
        self.tpu_outs = (
            tf.function(autograph=False)(
                self.DecodeFunc).get_concrete_function())
      else:
        self.tpu_outs = self.DecodeFunc()

  def _DecodeStep(self,
                  sess,
                  step,
                  dec_metrics,
                  global_step,
                  buffered_decode_out,
                  postprocess_futures,
                  threadpool=None):
    """Run one iteration of decode."""
    tf.logging.info(f'Decoding step {step}')
    fetch_start = time.time()
    if py_utils.IsEagerMode():
      async_executor = executor.new_executor(enable_async=True)
      with context.executor_scope(async_executor):
        cpu_pt = self.infeed_fn()

    decode_out_dict = _FetchDecodeOut(self.tpu_outs, sess)
    if py_utils.IsEagerMode():
      # Ensure that the infeed ops are finished
      # This is necessary to ensure that any state in the infeed ops is
      # synchronized before the next device loop. Otherwise we might see that
      # a device loop still using the same data batches in the last device loop.
      async_executor.wait()
      decode_out_dict = _UpdateCpuPassThroughData(decode_out_dict, cpu_pt)

    tf.logging.info(f'Finished TPU decoding on step {step}')
    dec_metrics['decode_secs'].Update(time.time() - fetch_start)
    if self.params.postprocess_all_at_once:
      # Accumulate decode_out_dicts and skip postprocess until the end.
      self._decode_out_dict_lst.append(decode_out_dict)
    else:
      self._RunPostProcess(threadpool, step, decode_out_dict, dec_metrics,
                           global_step, buffered_decode_out,
                           postprocess_futures)

  def _RunPostProcess(self, threadpool, step, decode_out_obj, dec_metrics,
                      global_step, buffered_decode_out, postprocess_futures):
    """Run postprocess in sync or async if a threadpool is provided."""
    if threadpool:
      # Run postprocess on separate CPU thread.
      postprocess_futures.append(
          threadpool.apply_async(
              self._PostProcessStep,
              args=(step, decode_out_obj, dec_metrics, global_step,
                    buffered_decode_out)))
    else:
      self._PostProcessStep(step, decode_out_obj, dec_metrics, global_step,
                            buffered_decode_out)

  def _PostProcessStep(self, idx, decode_out_obj, dec_metrics, global_step,
                       buffered_decode_out):
    """Run postprocess for a single decode step."""
    tf.logging.info(f'PostProcessStep {idx}')
    post_process_start = time.time()
    decode_out = self._task.PostProcessDecodeOut(decode_out_obj, dec_metrics)
    dec_metrics['postprocess_secs'].Update(time.time() - post_process_start)
    tf.logging.info('PostProcessed step: %d %f' %
                    (idx, dec_metrics['num_samples_in_batch'].total_value))
    if decode_out:
      if isinstance(decode_out, dict):
        decode_out = decode_out.items()

      if idx == 0:
        # Add summaries only for the first batch of data.
        for key, value in decode_out:
          if isinstance(value, tf.Summary):
            tf.logging.info(f'Adding summary {key} with tags '
                            f'{[x.tag for x in value.value]}.')
            self._summary_writer.add_summary(value, global_step)
        self._summary_writer.flush()

      buffered_decode_out.extend(
          kv for kv in decode_out if not isinstance(kv[1], tf.Summary))

  def _FinalizeDecode(self,
                      dec_metrics,
                      start_time,
                      global_step,
                      buffered_decode_out,
                      futures=None):
    """Finalize and summarize the results of this Decode program run."""
    if futures:
      # Wait for all async postprocessing jobs to finish.
      for future in futures:
        future.get()
    num_examples_metric = dec_metrics['num_samples_in_batch']
    summaries = {k: v.Summary(k) for k, v in dec_metrics.items()}
    summaries['cumulative_num_examples'] = tf.Summary(value=[
        tf.Summary.Value(
            tag='cumulative_num_examples',
            simple_value=num_examples_metric.total_value)
    ])
    elapsed_secs = time.time() - start_time
    example_rate = num_examples_metric.total_value / elapsed_secs
    summaries['examples/sec'] = tf.Summary(
        value=[tf.Summary.Value(tag='examples/sec', simple_value=example_rate)])

    self._WriteSummaries(
        os.path.basename(self._program_dir), global_step, summaries)
    decode_out_path = os.path.join(self._program_dir,
                                   'decoder_out_%09d' % global_step)
    decode_finalize_args = base_model.DecodeFinalizeArgs(
        decode_out_path=decode_out_path, decode_out=buffered_decode_out)
    self._task.DecodeFinalize(decode_finalize_args)

    # Result is not returned as a signal for "done", unlike for training.
    self._ReportVizierMetrics(global_step, dec_metrics)

    # Provide train_executions_per_eval as a possible option for email.
    options = base_model.DecodeEmailOptions(
        job_name=os.path.basename(self._program_dir),
        train_executions_per_eval=self.train_executions_per_eval,
        global_step=global_step)
    if self.params.emails:
      try:
        self._task.EmailDecodeSummary(summaries, self.params.emails, options)
      except NotImplementedError:
        tf.logging.error('EmailDecodeSummary is not implemented yet.')
      except Exception as e:  # pylint: disable=broad-except
        tf.logging.error('Exception sending email %r', e)

  def Run(self, sess=None, threadpool=None):
    """Setup and execute Decode program."""
    if py_utils.IsEagerMode():
      global_step = self._model.global_step.numpy()
    else:
      global_step = sess.run(self._model.global_step)
    self.SetStatusMessage(
        f'Executing decode program on dataset {self.params.dataset_name} '
        f'at step {global_step}')

    if self._task.input.params.resettable:
      tf.logging.info('Resetting input_generator.')
      self._task.input.Reset(sess)
      if py_utils.IsEagerMode():
        # In eager mode, after resetting the input generator, we need to
        # re-trace the infeed tf.function to ensure it uses the new iterator.
        self.infeed_fn = tf.function(autograph=False)(
            self.InfeedFunc).get_concrete_function()

    # The infeed_step_queue synchronizes the _InfeedLoop with the Decoding loop
    # (that runs _DecodeStep). As an input batch is successfully fed through
    # the _InfeedLoop, a non-negative counter value is added to the queue.
    # _DecodeStep waits and only runs if it can successfully remove an item
    # from the queue (i.e. there is available data). If End of Dataset is
    # reached (OutOfRangeError), _InfeedLoop inserts a special value of "-1",
    # which will terminate the Decode loop once it's consumed from the queue.
    if self.params.decode_until_out_of_range:
      if py_utils.IsEagerMode():
        raise NotImplementedError(
            'p.decode_until_out_of_range is not supported in eager mode.')
      infeed_step_queue = queue.Queue()
      infeed_future = self._infeed_pool.apply_async(
          self._DecodeUntilOutOfRangeInfeedLoop,
          args=(
              sess,
              infeed_step_queue,
          ))
    else:
      if not py_utils.IsEagerMode():
        infeed_future = self._infeed_pool.apply_async(
            self._InfeedLoop, args=(sess,))

    dec_metrics = self._task.CreateDecoderMetrics()
    if not dec_metrics:
      tf.logging.info('Empty decoder metrics')
      return

    dec_metrics.update({
        'decode_secs': metrics.AverageMetric(),
        'postprocess_secs': metrics.AverageMetric(),
    })

    buffered_decode_out = []
    postprocess_futures = []

    start_time = time.time()
    if self.params.decode_until_out_of_range:
      while True:
        step = infeed_step_queue.get()  # Blocks until an item is returned.
        if step == -1:
          tf.logging.info('Reached end of dataset. Stop decoding.')
          break
        infeed_step_queue.task_done()
        self._DecodeStep(sess, step, dec_metrics, global_step,
                         buffered_decode_out, postprocess_futures, threadpool)
    else:
      for step in range(self._steps_per_loop):
        tf.logging.info('Starting step %d of %d', step, self._steps_per_loop)
        self._DecodeStep(sess, step, dec_metrics, global_step,
                         buffered_decode_out, postprocess_futures, threadpool)
    # Run postprocess after the last step if postprocess_all_at_once.
    if self.params.postprocess_all_at_once and self._decode_out_dict_lst:
      self._RunPostProcess(threadpool, step, self._decode_out_dict_lst,
                           dec_metrics, global_step, buffered_decode_out,
                           postprocess_futures)
    if not py_utils.IsEagerMode():
      infeed_future.get()

    if threadpool:

      def _HandleError(e):
        raise e

      # Async. TPU+host processing is done and can move on to Train.
      threadpool.apply_async(
          self._FinalizeDecode,
          args=(
              dec_metrics,
              start_time,
              global_step,
              buffered_decode_out,
              postprocess_futures,
          ),
          error_callback=_HandleError)
    else:
      self._FinalizeDecode(dec_metrics, start_time, global_step,
                           buffered_decode_out)


class ExperimentalDecodeProgram(DecodeProgram):
  """DecodeProgram in a tpu loop.

  Note that decoder outputs across cores are concatenated along the first
  dimension. The first dimension usually corresponds to batch size and as long
  as post process decode outputs have the same expectations, this will work.

  TODO(huangyp) test this for beam search decoders and replace the
  default DecodeProgram.
  """

  @classmethod
  def Params(cls):
    p = super().Params()
    p.num_threads = 2
    return p

  def DecodeFunc(self):
    """Wrap the DecodeLoop with split_compile_and_shard."""

    def _DecodeStep():
      """Decode call to be compiled for TPU."""
      # Applies EMA if applicable to support running only eval/decode programs.
      _, decode_dict = self._model.ConstructDecodeGraph(apply_ema=True)
      self.decode_nm = py_utils.NestedMap(decode_dict)
      return [self._OutfeedEnqueue(decode_dict)]

    @tpu_function.on_device_training_loop
    def DecodeLoopFn():
      return tpu_training_loop.repeat(
          self._steps_per_loop, _DecodeStep, inputs=[])

    self._compile_op, self.decode_loop = tpu.split_compile_and_shard(
        DecodeLoopFn,
        num_shards=self.data_parallelism,
        device_assignment=py_utils.GetTpuDeviceAssignment())

    # Pack the list of outfeed ops with structure in decode_nm.
    decode_tensors = self.decode_nm.Pack(self._OutfeedDequeue(self.decode_nm))
    cpu_pt = self._task.input.DequeueCpuPassthrough()
    return decode_tensors, cpu_pt

  def BuildTpuSubgraph(self):
    p = self.params
    tf.logging.info(
        f'ExperimentalDecodeProgram {p.dataset_name} BuildTpuSubgraph')
    if py_utils.IsEagerMode():
      raise NotImplementedError(
          'ExperimentalDecodeProgram is not supported in eager mode.')
    self.spmd = (p.spmd or self._task_params.input.use_partitioned_infeed_queue)
    with cluster_factory.SetEval(True):
      py_utils.ResetStepSeed()
      with py_utils.OpportunisticVariableReuseScope(True):
        self._model = self._InstantiateTaskModel(self._task_params)
      self._task = self._model.GetTask()
      self._task.input.TpuSetup(cpu_passthrough=True)

      self.tpu_outs = self.DecodeFunc()

  def _OutfeedDequeue(self, decode_nm):
    """Collect outfeed dequeue from all devices.

    Args:
      decode_nm: A NestedMap containing decoded tensors.

    Returns:
      A list of tensors corresponding to stacked decoded outputs. The decoder
      outputs are stacked on the first dimension (usually corresponds to
      batch size).
    """
    num_decode_tensors = len(decode_nm.Flatten())
    outfeed_ops = [[]] * num_decode_tensors
    device_assignment = py_utils.GetTpuDeviceAssignment()
    assert device_assignment
    num_cores_per_replica = (1 if self.spmd else
                             (device_assignment.num_cores_per_replica))
    for replica in range(device_assignment.num_replicas):
      for core in range(num_cores_per_replica):
        with tf.device(device_assignment.host_device(replica, core)):
          outfeeds_per_core = tpu_ops.outfeed_dequeue_tuple(
              dtypes=[x.dtype for x in decode_nm.Flatten()],
              shapes=[x.shape for x in decode_nm.Flatten()],
              device_ordinal=device_assignment.tpu_ordinal(replica, core))
          for idx_outfeed, out_feed in enumerate(outfeeds_per_core):
            outfeed_ops[idx_outfeed] = outfeed_ops[idx_outfeed] + [out_feed]
    return [tf.concat(per_outfeed, axis=0) for per_outfeed in outfeed_ops]

  def _DecodeLoop(self, sess=None):
    sess.run(self.decode_loop)

  def Run(self, sess=None, threadpool=None):
    global_step = sess.run(self._model.global_step)
    self.SetStatusMessage(
        f'Executing decode program on dataset {self.params.dataset_name} '
        f'at step {global_step}')

    if self._task.input.params.resettable:
      tf.logging.info('Resetting input_generator.')
      self._task.input.Reset(sess)

    infeed_future = self._infeed_pool.apply_async(
        self._InfeedLoop, args=(sess,))
    decode_future = self._infeed_pool.apply_async(
        self._DecodeLoop, args=(sess,))

    dec_metrics = self._task.CreateDecoderMetrics()
    start_time = time.time()
    for _ in range(self._steps_per_loop):
      decode_out_dict = _FetchDecodeOut(self.tpu_outs, sess)
      self._task.PostProcessDecodeOut(decode_out_dict, dec_metrics)
    decode_future.get()
    infeed_future.get()
    summaries = {k: v.Summary(k) for k, v in dec_metrics.items()}
    elapsed_secs = time.time() - start_time
    num_examples_metric = dec_metrics['num_samples_in_batch']
    example_rate = num_examples_metric.total_value / elapsed_secs
    summaries['examples/sec'] = tf.Summary(
        value=[tf.Summary.Value(tag='examples/sec', simple_value=example_rate)])
    self._WriteSummaries(
        os.path.basename(self._program_dir), global_step, summaries)

    return self._ReportVizierMetrics(global_step, dec_metrics)


class MLPerfTrainDecodeProgram(BaseProgram):
  """Run train/decode in a single session run."""

  @classmethod
  def Params(cls):
    """"Defaults parameters for Programs."""
    p = super().Params()
    p.Define('train_task', None, 'Underlying task')
    p.Define('decode_task', None, 'Underlying task')
    p.Define('train_dataset_name', None, '')
    p.Define('decode_dataset_name', None, '')
    p.Define('train_steps_per_loop', 0, '')
    p.Define('decode_steps_per_loop', 0, '')
    return p

  def __init__(self, params, **kwargs):
    super().__init__(params, **kwargs)
    if py_utils.IsEagerMode():
      raise NotImplementedError(
          'MLPerfTrainDecodeProgram is not supported in eager mode.')
    p = self.params
    if p.ml_perf is not None and p.ml_perf.benchmark_name is not None:
      self._ml_perf_log = True
      self._ml_perf = p.ml_perf
      self._ml_perf_epoch = -1
    else:
      self._ml_perf_log = False
    self._program_name = 'TrainAndDecodeProgram'
    self._train_steps_per_loop = params.train_steps_per_loop
    self._decode_steps_per_loop = params.decode_steps_per_loop
    assert self._decode_steps_per_loop == 1, ('Only supports a single decode '
                                              'step right now.')
    self._train_task_params = params.train_task
    self._decode_task_params = params.decode_task
    self._run_start = None
    self._run_stop = None
    self._train_pool = multiprocessing.dummy.Pool(1)
    self._warmup_seconds = 60

  def _InitializeVizier(self):
    """We never use vizier with MLPerfPrograms."""
    self._should_report_metrics = False

  def BuildTpuSubgraph(self):
    p = self.params
    if self._ml_perf_log:
      mlp_log.mlperf_print('global_batch_size', self._ml_perf.global_batch_size)
      mlp_log.mlperf_print('max_sequence_length',
                           self._ml_perf.max_sequence_length)
      mlp_log.mlperf_print('opt_name', self._ml_perf.optimizer_name)
      mlp_log.mlperf_print('opt_base_learning_rate',
                           self._ml_perf.base_learning_rate)
      mlp_log.mlperf_print('opt_learning_rate_warmup_steps',
                           self._ml_perf.warmup_steps)

    self._eval_metrics = metrics.TpuEvalMetrics(max_metrics=p.max_metrics)
    with py_utils.OpportunisticVariableReuseScope(True):
      self._train_model = self._train_task_params.Instantiate(
          executor_ema=self._ema)
    self._train_task = self._train_model.GetTask()
    self._train_task.input.TpuSetup()
    self._model = self._train_model
    self._task = self._model.GetTask()

    def TpuTrainStep():
      """Train a shard of a batch on a single TPU core.

      Do not calculate loss metrics.

      Returns:
       [train_op].
      """
      with py_utils.OpportunisticVariableReuseScope(True):
        self._train_model.ConstructFPropBPropGraph()
      return [self._train_task.train_op]

    def TpuTrain():
      loop_result = tpu_training_loop.repeat(
          self._train_steps_per_loop,
          TpuTrainStep,
          inputs=[],
          name='train_loop')
      return loop_result

    py_utils.ResetStepSeed()

    with py_utils.OpportunisticVariableReuseScope(True):
      self._decode_model = self._InstantiateTaskModel(self._decode_task_params)
    self._decode_task = self._decode_model.GetTask()
    self._decode_task.input.TpuSetup(cpu_passthrough=True)

    def _DecodeFn():
      """Decode call to be compiled for TPU."""
      with cluster_factory.SetEval(True):
        # Applies EMA if applicable to support running only eval/decode
        # programs.
        _, decode_dict = self._decode_model.ConstructDecodeGraph(apply_ema=True)
      self.decode_nm = py_utils.NestedMap(decode_dict)
      return self.decode_nm.Flatten()

    @tpu_function.on_device_training_loop
    def TrainAndDecode():
      with tf.control_dependencies([TpuTrain()]):
        return _DecodeFn()

    self._compile_op, batch_parallel_res = tpu.split_compile_and_shard(
        TrainAndDecode,
        num_shards=self.data_parallelism,
        device_assignment=py_utils.GetTpuDeviceAssignment())

    decode_tensors = self.decode_nm.Pack(batch_parallel_res)
    cpu_pt = self._decode_task.input.DequeueCpuPassthrough()
    self.tpu_outs = (decode_tensors, cpu_pt)

  def _InfeedLoop(self, sess=None):
    if py_utils.IsEagerMode():
      # Eager mode infeed is run as part of the device loop.
      return
    tf.logging.info('_InfeedLoop start')
    try:
      for i in range(self._train_steps_per_loop):
        tf.logging.vlog(1, '_InfeedLoop %d', i)
        sess.run(self._train_task.input.tpu_infeed_op)
      if self._ml_perf_log:
        mlp_log.mlperf_print(
            'eval_start',
            None,
            metadata={
                'first_epoch_num': self._ml_perf_epoch + 1,
                'epoch_count': 1
            })
      for i in range(self._decode_steps_per_loop):
        tf.logging.vlog(1, '_InfeedLoop %d', i)
        sess.run(self._decode_task.input.tpu_infeed_op)
      tf.logging.info('_InfeedLoop done')
    except Exception as e:
      tf.logging.info('_InfeedLoop exception %r %s', e, e)
      raise

  def _TrainAndDecode(self, sess=None):
    decode_out_dict = _FetchDecodeOut(self.tpu_outs, sess)
    self._decode_task.PostProcessDecodeOut(decode_out_dict, self.dec_metrics)

  def Run(self, sess=None):
    global_step = sess.run(self._model.global_step)
    self.dec_metrics = self._decode_task.CreateDecoderMetrics()
    # Start TPU program thread.
    train_future = self._train_pool.apply_async(
        self._TrainAndDecode, args=(sess,))

    if self._warmup_seconds > 0:
      # The first execution of the TPU program has a warm-up
      # so we delay feeding data yet as that's when the MLPerf timing
      # starts. This way, when we actually infeed, the TPU program
      # is immediately ready to execute/dequeue data.
      tf.logging.info('Waiting before first infeed.')
      time.sleep(self._warmup_seconds)
      self._warmup_seconds = 0

    if self._ml_perf_log:
      if not self._run_start:
        mlp_log.mlperf_print(key='init_stop', value=None)
        self._run_start = mlp_log.mlperf_print(key='run_start', value=None)
      steps_per_epoch = self._ml_perf.steps_per_epoch
      epoch = int(global_step) // steps_per_epoch
      if epoch > self._ml_perf_epoch:
        self._ml_perf_epoch = epoch
        mlp_log.mlperf_print(
            'block_start',
            None,
            metadata={
                'first_epoch_num': epoch + 1,
                'epoch_count': 1
            })
      self.SetStatusMessage('MLPerf epoch: %d' % self._ml_perf_epoch)
    # Start infeed thread.
    infeed_future = self._infeed_pool.apply_async(
        self._InfeedLoop, args=(sess,))

    infeed_future.get()
    train_future.get()

    if self._ml_perf_log:
      mlp_log.mlperf_print(
          'eval_stop', None, metadata={'epoch_num': (epoch + 1)})
      mlperf_metric = self._ml_perf.decoder_metric_name
      mlperf_metric_value = float(self.dec_metrics[mlperf_metric].value)
      mlp_log.mlperf_print(
          'eval_accuracy', mlperf_metric_value, metadata={'epoch_num': epoch})

      # Successful ML Perf run if we exceed target accuracy
      if mlperf_metric_value > self._ml_perf.decoder_metric_success_threshold:
        tf.logging.info('ml_perf_final_threshold: %f exceeded',
                        self._ml_perf.decoder_metric_success_threshold)
        if not self._run_stop:
          self._run_stop = mlp_log.mlperf_print(
              'run_stop', None, metadata={'status': 'success'})
          self.SetStatusMessage('MLPerf run_time: %.2f' %
                                (self._run_stop - self._run_start))
          return True

      # Failed ML Perf run if we fail to reach target accuracy after
      # predefined number of steps.
      elif global_step >= self._ml_perf.max_steps_to_train:
        if not self._run_stop:
          self._run_stop = mlp_log.mlperf_print(
              'run_stop', None, metadata={'status': 'abort'})
          self.SetStatusMessage('MLPerf run_time: %.2f' %
                                (self._run_stop - self._run_start))
          return True

    return False


class MultiTaskProgramSchedule:
  """Container for ProgramSchedules for a MultiTask model."""

  @classmethod
  def Params(cls):
    p = hyperparams.InstantiableParams(cls)
    p.Define('program_schedule_dict', {}, 'task_name -> ProgramScheduleParams')
    return p


class SimpleProgramSchedule:
  """A schedule of programs associated with a single task.

  Simple sequence is:
  Run train_executions_per_eval * train_program
  Run all the eval_programs
  """

  @classmethod
  def Params(cls):
    """Params for a SimpleProgramSchedule."""
    p = hyperparams.InstantiableParams(cls)
    p.Define('task_dict', None, 'dataset_name -> task params')
    p.Define('task_name', None, 'High level task name')
    p.Define('logdir', None, 'Log directory')
    p.Define('train_program', None, 'Train program params')
    p.Define('train_executions_per_eval', 1, '')
    p.Define('eval_programs', [], 'List of eval program params.')
    p.Define('num_splits_per_client', None, '')
    p.Define('dataset_names', [], 'List of all dataset names.')
    p.Define('async_postprocess', True,
             'whether to CPU postprocess asynchronously with TPU train')
    p.Define(
        'checkpoint_to_load', None,
        'If set, the program will initially load from this checkpoint, '
        'ignoring train_dir. Typically used for oneoff decode.')

    # TODO(blee): Clean these up.
    p.Define('ml_perf', hyperparams.Params(), 'MlPerf configuration.')
    mlp = p.ml_perf
    mlp.Define('submission_metadata', None,
               'A dictionary of static submission metadata')
    mlp.Define('benchmark_name', None, 'Benchmark name for compliance log.')
    mlp.Define('steps_per_epoch', None, 'Number of training steps per epoch.')
    mlp.Define('decoder_metric_name', None,
               'Name of the decoder metric to report for compliance log.')
    mlp.Define('decoder_metric_success_threshold', None,
               'Benchmark run must exceed this value to succeed.')
    mlp.Define('max_steps_to_train', None,
               'Maximum number of steps to reach target accuracy')
    return p

  def __init__(self, params, **kwargs):
    self.params = params.Copy()
    p = self.params
    self._programs = []
    self.train_program = None

    # Propagate run-time parameters to programs:
    tf.logging.info('p.train_executions_per_eval: %d', p.train_executions_per_eval)
    if p.train_executions_per_eval > 0:
      p.train_program.logdir = p.logdir

      # Confirmed: dataset_name == 'Train'
      if p.train_program.dataset_name not in p.task_dict:
        # Confirmed: 'Train' is in p.task_dict
        raise ValueError('could not find train dataset %s in %s' %
                         (p.train_program.dataset_name, p.task_dict))

      # Confirmed: p.train_program is set in SimpleProgramScheduleForTask
      # p.train_program is a TrainProgram instantiatble param
      # 
      p.train_program.task = p.task_dict[p.train_program.dataset_name]
      p.train_program.num_splits_per_client = p.num_splits_per_client

      # Confirmed: task_name == ''
      p.train_program.task_name = p.task_name
      p.train_program.ml_perf = p.ml_perf.Copy()
      # Confirmed: Instantiates TrainProgram and thus BaseProgram
      self.train_program = p.train_program.Instantiate(**kwargs)
      self._programs.append(self.train_program)

    # Confirmed: NO eval_programs
    for eval_program_params in p.eval_programs:
      eval_program_params.logdir = p.logdir
      if eval_program_params.dataset_name not in p.task_dict:
        raise ValueError('could not find eval dataset %s in %s' %
                         (eval_program_params.dataset_name, p.task_dict))
      eval_program_params.task = p.task_dict[eval_program_params.dataset_name]
      eval_program_params.task_name = p.task_name
      eval_program_params.num_splits_per_client = p.num_splits_per_client
      eval_program_params.ml_perf = p.ml_perf.Copy()

    self.eval_programs = []
    for eval_program in p.eval_programs:
      self.eval_programs.append(eval_program.Instantiate(**kwargs))
    self._programs += self.eval_programs

    if p.ml_perf is not None:
      self._ml_perf = p.ml_perf.Copy()
      if self._ml_perf.submission_metadata is not None:
        for key, value in self._ml_perf.submission_metadata.items():
          mlp_log.mlperf_print(key, value)
      mlp_log.mlperf_print('init_start', None)
      self._ml_perf_run_start = None
    else:
      self._ml_perf = None

  def Programs(self):
    return self._programs

  def Run(self, sess=None, threadpool=None):
    """Execute the program schedule."""
    tf.logging.info('Running Program Schedule')
    if self._ml_perf:
      if not self._ml_perf_run_start:
        mlp_log.mlperf_print(key='init_stop', value=None)
        self._ml_perf_run_start = mlp_log.mlperf_print(
            key='run_start', value=None)
    p = self.params
    start_time = time.time()
    for step in range(p.train_executions_per_eval):
      # Confirmed: p.train_executions_per_eval is set in lm params, it's the max_step / steps_per_loop
      tf.logging.info('Training for step: %d', step)
      done = self.train_program.Run(sess)
      if done:
        break
    train_finish_time = time.time()
    train_time_in_secs = train_finish_time - start_time
    tf.logging.info('Train took %f seconds.', train_time_in_secs)

    # Return when no more evals are needed so we can have an exit
    # for ML Perf
    evals_done = False
    for eval_program in self.eval_programs:
      eval_program.train_executions_per_eval = p.train_executions_per_eval
      tf.logging.info(p.ml_perf)
      tf.logging.info(self._ml_perf)
      if self._ml_perf:
        one_eval_done = None
        if p.async_postprocess and isinstance(eval_program, DecodeProgram):
          # For now, Post-process is only in Decode, other Eval programs do not
          # take or use threadpool.
          one_eval_done = eval_program.Run(sess, threadpool)
        else:
          one_eval_done = eval_program.Run(sess)
        if one_eval_done is not None:
          evals_done |= one_eval_done
      else:
        if p.async_postprocess and isinstance(eval_program, DecodeProgram):
          eval_program.Run(sess, threadpool)
        else:
          eval_program.Run(sess)
    eval_time_in_secs = time.time() - train_finish_time
    tf.logging.info('Eval took %f seconds.', eval_time_in_secs)
    should_exit = (p.train_executions_per_eval == 0) or evals_done
    return should_exit, train_time_in_secs, eval_time_in_secs

  def Shutdown(self):
    if self.train_program:
      self.train_program.Shutdown()
    for eval_program in self.eval_programs:
      eval_program.Shutdown()


def _CreateProgramParams(cls, program_name, dataset_name, steps_per_loop):
  p = cls.Params()
  p.name = program_name
  p.dataset_name = dataset_name
  if program_name == 'decode_tpu':
    _SetDecodeStepsPerLoop(p, steps_per_loop)
  else:
    p.steps_per_loop = steps_per_loop
  return p


def SimpleProgramScheduleForTask(train_dataset_name,
                                 train_steps_per_loop,
                                 eval_dataset_names,
                                 eval_steps_per_loop,
                                 decode_steps_per_loop=None,
                                 experimental_decoder=False,
                                 train_program_cls=TrainProgram,
                                 eval_program_cls=EvalProgram,
                                 async_postprocess=True,
                                 decode_until_out_of_range=False,
                                 postprocess_all_at_once=False,
                                 emails=None):
  """Convenient helper method for common case.

  Args:
    train_dataset_name: Name of the training dataset, eg: 'Train'
    train_steps_per_loop: Number of steps to execute the training program.
    eval_dataset_names: List of eval dataset_name strings, eg: ['Train'].
    eval_steps_per_loop: Number of steps to execute the eval program. Can be a
      single value or a list of values corresponding to the entries in
      eval_dataset_names.
    decode_steps_per_loop: Number of steps to execute the decode program. Can be
      a single value or a list of values corresponding to the entries in
      eval_dataset_names. If it is None, then decode_until_out_of_range must be
      True.
    experimental_decoder: bool. Whether to use experimental deocder which is
      placed in a tpu loop.
    train_program_cls: The class to use for training programs.  Defaults to
      TrainProgram.
    eval_program_cls: The class to use for eval programs.  Defaults to
      EvalProgram.
    async_postprocess: bool. Whether to run CPU postprocessing for Decode in a
      separate thread to save time (i.e. concurrent with train). This avoids
      blocking training. But if the CPU postprocessing takes more time compared
      to Train, then multiple Train loops could complete before Decode finishes
      for an older global step. Then the latest Decode results do not correspond
      to the latest trained model.
    decode_until_out_of_range: bool. Whether to run Decode (and its Infeed loop)
      until there is no more data (OutOfRange error is thrown). If this is True,
      decode_steps_per_loop is ignored (and not required). Currently do not
      support ExperimentalDecodeProgram, which uses loop on TPU. So keep
      experimental_decoder=False
    postprocess_all_at_once: bool/List. Whether to postprocess the (combined)
      batches at once at the end of Decode program, instead of once per step.
      This is needed if one needs to reference/combine data across different
      batches/steps during postprocess. The PostProcess(DecodeOut) function
      should define the logic of aggregating across steps/batches. Can be a
      single value or a list of values corresponding to the entries in
      eval_dataset_names.
    emails: list. List of emails to email decode/scoring summaries.

  Returns:
    A populated SimpleProgramSchedule.Params()
  """

  # This will create a InstantiableParams
  program_schedule_params = SimpleProgramSchedule.Params()
  
  # Confirmed: _CreateProgramParams returns a train program params 
  # train_program_cls == TrainProgram class
  program_schedule_params.train_program = _CreateProgramParams(
      train_program_cls, 'train', train_dataset_name, train_steps_per_loop)

  program_schedule_params.dataset_names = []

  program_schedule_params.async_postprocess = async_postprocess

  # Confirmed: eval_steps_per_loop == 0
  if isinstance(eval_steps_per_loop, list):
    if len(eval_steps_per_loop) != len(eval_dataset_names):
      raise ValueError('eval_step_per_loop doesn\'t match the size of '
                       f'eval_dataset_names: {len(eval_steps_per_loop)} vs '
                       f'{len(eval_dataset_names)}.')
  else:
    # Confirmed: eval_dataset_names == []
    # Therefore, eval_steps_per_loop == 0
    eval_steps_per_loop = [eval_steps_per_loop] * len(eval_dataset_names)
  # Confirmed: decode_steps_per_loop == 0
  if isinstance(decode_steps_per_loop, list):
    if len(decode_steps_per_loop) != len(eval_dataset_names):
      raise ValueError('decode_steps_per_loop doesn\'t match the size of '
                       f'eval_dataset_names: {len(decode_steps_per_loop)} vs '
                       f'{len(eval_dataset_names)}.')
  elif decode_steps_per_loop is None:
    if not decode_until_out_of_range:
      raise ValueError('decode_until_out_of_range must be set to True if '
                       'decode_steps_per_loop is not specified (None).')
  else:
    # Therefore, decode_steps_per_loop == 0
    decode_steps_per_loop = [decode_steps_per_loop] * len(eval_dataset_names)
  if isinstance(postprocess_all_at_once, list):
    if len(postprocess_all_at_once) != len(eval_dataset_names):
      raise ValueError('postprocess_all_at_once doesn\'t match the size of '
                       f'eval_dataset_names: {len(postprocess_all_at_once)} vs '
                       f'{len(eval_dataset_names)}.')
  else:
    postprocess_all_at_once = [postprocess_all_at_once
                              ] * len(eval_dataset_names)

  # Confirmed: eval_dataset_names == []
  # Therefore, there are no eval_programs
  for idx, dataset_name in enumerate(eval_dataset_names):
    program_schedule_params.dataset_names.append(dataset_name)
    if eval_steps_per_loop[idx] > 0:
      program_schedule_params.eval_programs.append(
          _CreateProgramParams(eval_program_cls, 'eval_tpu', dataset_name,
                               eval_steps_per_loop[idx]))

    decoder_param = None
    if decode_until_out_of_range:
      if decode_steps_per_loop is not None:
        tf.logging.warning('decode_until_out_of_range set to True, ignoring '
                           'decode_steps_per_loop setting.')
      if experimental_decoder:
        raise ValueError(
            'experimental_decoder must be False for decode_until_out_of_range')
      decoder_param = _CreateProgramParams(DecodeProgram, 'decode_tpu',
                                           dataset_name, -1)
      decoder_param.postprocess_all_at_once = postprocess_all_at_once[idx]
    elif decode_steps_per_loop[idx] > 0:
      decoder = (
          ExperimentalDecodeProgram if experimental_decoder else DecodeProgram)
      decoder_param = _CreateProgramParams(decoder, 'decode_tpu', dataset_name,
                                           decode_steps_per_loop[idx])
      decoder_param.postprocess_all_at_once = postprocess_all_at_once[idx]
    if decoder_param is not None:
      if emails:
        decoder_param.emails = emails
      program_schedule_params.eval_programs.append(decoder_param)
  return program_schedule_params


def _GetDecodeStepsPerLoop(decode_program):
  if decode_program.decode_until_out_of_range:
    return -1
  else:
    return decode_program.steps_per_loop


def _SetDecodeStepsPerLoop(decode_program, steps_per_loop):
  if steps_per_loop == -1:
    decode_program.decode_until_out_of_range = True
  else:
    decode_program.decode_until_out_of_range = False
    decode_program.steps_per_loop = steps_per_loop


def _ClearSpecifiedProgram(program_list, program_cls_to_clear):
  ret_programs = []
  for program in program_list:
    if not issubclass(program.cls, program_cls_to_clear):
      ret_programs.append(program)
  return ret_programs


def UpdateProgramSchedule(ps_params,
                          dataset_list,
                          train_executions_per_eval,
                          train_steps_per_loop,
                          eval_steps_per_loop,
                          decode_steps_per_loop,
                          decode_summary_emails=None,
                          oneoff_checkpoint_to_load=None):
  """Update ProgramSchedule params with the given new configs.

  Currently this override only support EvalProgram and DecodeProgram.

  Args:
    ps_params: SimpleProgramSchedule.Params(), to be overriden.
    dataset_list: Optional[List[str]], if not None, it will override eval
      datasets in ps_params.
    train_executions_per_eval: Optional[int], if not None, it will override
      train_executions_per_eval in ps_params.
    train_steps_per_loop: Optional[int], if not None, it will override train
      program's steps_per_loop.
    eval_steps_per_loop: Optional[int], if not None, it will override all the
      eval programs steps_per_loop. Currently list not supported.
    decode_steps_per_loop: Optional[int], if not None, it will override all the
      decode programs steps_per_loop. If set to -1, it will set
      decode_until_out_of_range=True. Currently list not supported.
    decode_summary_emails: List of emails to send Decode summary to.
    oneoff_checkpoint_to_load: Optional[str], if not None, it will override
      checkpoint_to_load.

  Returns:
    ps_params after overriden.
  """
  assert ps_params
  if issubclass(ps_params.cls, MultiTaskProgramSchedule):
    tf.logging.info(
        'UpdateProgramSchedule does not support MultiTaskProgramSchedule.')
    return ps_params
  if dataset_list is not None:
    ps_params.dataset_names = dataset_list
    # Dict for all the override datasets:
    # - key: each dataset name
    # - value: dict with keys ('eval_exist', 'decode_exist') and bool values,
    #          indicate whether the dataset already exist in current
    #          EvalProgram, DecodeProgram. If not, we will create them.
    ds_dict = {}
    for dataset in dataset_list:
      ds_dict[dataset] = {'eval_exist': False, 'decode_exist': False}
    eval_programs = []
    default_eval_steps_per_loop = 0
    default_decode_steps_per_loop = 0
    for eval_program in ps_params.eval_programs:
      if issubclass(eval_program.cls, EvalProgram):
        default_eval_steps_per_loop = eval_program.steps_per_loop
      elif issubclass(eval_program.cls, DecodeProgram):
        default_decode_steps_per_loop = _GetDecodeStepsPerLoop(eval_program)
      if eval_program.dataset_name in ds_dict:
        eval_programs.append(eval_program)
        if issubclass(eval_program.cls, EvalProgram):
          ds_dict[eval_program.dataset_name]['eval_exist'] = True
        elif issubclass(eval_program.cls, DecodeProgram):
          ds_dict[eval_program.dataset_name]['decode_exist'] = True

    for dataset_name, exists in ds_dict.items():
      if not exists['eval_exist']:
        eval_programs.append(
            _CreateProgramParams(EvalProgram, 'eval_tpu', dataset_name,
                                 default_eval_steps_per_loop))
      if not exists['decode_exist']:
        eval_programs.append(
            _CreateProgramParams(DecodeProgram, 'decode_tpu', dataset_name,
                                 default_decode_steps_per_loop))
    ps_params.eval_programs = eval_programs

  if train_executions_per_eval is not None:
    ps_params.train_executions_per_eval = train_executions_per_eval

  if train_steps_per_loop is not None:
    ps_params.train_program.steps_per_loop = train_steps_per_loop

  if eval_steps_per_loop is not None:
    if eval_steps_per_loop == 0:
      ps_params.eval_programs = _ClearSpecifiedProgram(ps_params.eval_programs,
                                                       EvalProgram)
    else:
      for eval_program in ps_params.eval_programs:
        if issubclass(eval_program.cls, EvalProgram):
          eval_program.steps_per_loop = eval_steps_per_loop

  if decode_steps_per_loop is not None:
    if decode_steps_per_loop == 0:
      ps_params.eval_programs = _ClearSpecifiedProgram(ps_params.eval_programs,
                                                       DecodeProgram)
    else:
      for eval_program in ps_params.eval_programs:
        if issubclass(eval_program.cls, DecodeProgram):
          _SetDecodeStepsPerLoop(eval_program, decode_steps_per_loop)

  if oneoff_checkpoint_to_load:
    if ps_params.train_executions_per_eval:
      tf.logging.warning(
          'Training with decoding does not suggest to set `checkpoint_to_load` '
          'for DecodeProgram!')
    ps_params.checkpoint_to_load = oneoff_checkpoint_to_load

  if decode_summary_emails:
    for eval_program in ps_params.eval_programs:
      if issubclass(eval_program.cls, DecodeProgram):
        eval_program.emails = decode_summary_emails

  return ps_params


class MLPerfProgramSchedule:
  """Program schedule for ML Perf benchmark."""

  @classmethod
  def Params(cls):
    """Params for a MLPerfProgramSchedule."""
    p = hyperparams.InstantiableParams(cls)

    p.Define('task_dict', None, 'dataset_name -> task params')
    p.Define('task_name', None, 'High level task name')
    p.Define('logdir', None, 'Log directory')
    p.Define('train_program', None, 'Train program params')
    p.Define('train_executions_per_eval', 1, '')
    p.Define('dataset_names', [], 'List of all dataset names.')
    p.Define('num_splits_per_client', None, '')

    p.Define('ml_perf', hyperparams.Params(), 'MlPerf configuration.')

    mlp = p.ml_perf
    mlp.Define('benchmark_name', None, 'Benchmark name for compliance log.')
    mlp.Define('decoder_metric_name', None,
               'Name of the decoder metric to report for compliance log.')
    mlp.Define('decoder_metric_success_threshold', None,
               'Benchmark run must exceed this value to succeed.')
    mlp.Define('max_steps_to_train', None,
               'Maximum number of steps to reach target accuracy')
    mlp.Define('steps_per_epoch', None, 'Number of training steps per epoch.')
    mlp.Define('global_batch_size', None, 'Global batch size.')
    mlp.Define('max_sequence_length', None, 'Maximum sequence length.')
    mlp.Define('optimizer_name', None, 'Optimizer used.')
    mlp.Define('base_learning_rate', None, 'Base learning rate.')
    mlp.Define('warmup_steps', None, 'Number of warm-up steps.')

    return p

  def __init__(self, params, **kwargs):
    self.params = params.Copy()
    p = self.params

    # Propagate run-time parameters to programs:
    p.train_program.logdir = p.logdir
    if p.train_program.train_dataset_name not in p.task_dict:
      tf.logging.error('could not find %s in %s' %
                       (p.train_program.train_dataset_name, p.task_dict))

    if p.train_program.decode_dataset_name not in p.task_dict:
      tf.logging.error('could not find %s in %s' %
                       (p.train_program.decode_dataset_name, p.task_dict))

    p.train_program.train_task = p.task_dict[p.train_program.train_dataset_name]
    p.train_program.decode_task = p.task_dict[
        p.train_program.decode_dataset_name]

    p.train_program.num_splits_per_client = p.num_splits_per_client
    p.train_program.task_name = p.task_name
    p.train_program.ml_perf = p.ml_perf.Copy()

    self.train_program = p.train_program.Instantiate(**kwargs)
    self._programs = []
    self._programs.append(self.train_program)

  def Programs(self):
    return self._programs

  def Run(self, sess=None, threadpool=None):
    """Execute the program schedule."""
    del threadpool  # Unused.
    p = self.params
    start_time = time.time()
    ret = False
    for _ in range(p.train_executions_per_eval):
      program_done = self.train_program.Run(sess)
      if program_done:
        ret = True
        break
    train_time_in_secs = time.time() - start_time
    eval_time_in_secs = 0
    return ret, train_time_in_secs, eval_time_in_secs

  def Shutdown(self):
    self.train_program.Shutdown()


def MLPerfProgramScheduleForTask(train_dataset_name, train_steps_per_loop,
                                 decode_dataset_name, decode_steps_per_loop):
  """Populate MLPerfProgramSchedule params.

  Args:
    train_dataset_name: Name of the training dataset, eg: 'Train'.
    train_steps_per_loop: Number of steps to execute the training program.
    decode_dataset_name:  Eg: 'Test'.
    decode_steps_per_loop: Number of steps to execute the decode program.

  Returns:
    A populated MLPerfProgramSchedule.Params()
  """

  program_schedule_params = MLPerfProgramSchedule.Params()
  train_program_params = MLPerfTrainDecodeProgram.Params()
  train_program_params.name = 'train_and_decode'
  train_program_params.train_steps_per_loop = train_steps_per_loop
  train_program_params.decode_steps_per_loop = decode_steps_per_loop

  train_program_params.dataset_name = train_dataset_name
  train_program_params.train_dataset_name = train_dataset_name
  train_program_params.decode_dataset_name = decode_dataset_name

  program_schedule_params.train_program = train_program_params

  program_schedule_params.dataset_names = [
      train_dataset_name, decode_dataset_name
  ]

  return program_schedule_params<|MERGE_RESOLUTION|>--- conflicted
+++ resolved
@@ -714,17 +714,8 @@
       tf.logging.info('Run Tpu_outs')
       tf.logging.info(self.tpu_outs)
       values, outfeeds = sess.run(self.tpu_outs)
-<<<<<<< HEAD
-      # values, outfeeds = sess.run(self.tpu_outs, options=run_options, run_metadata=run_metadata)
-      # tl_tpu_outs = timeline.Timeline(run_metadata.step_stats)
-      # ctf_tpu_outs = tl_tpu_outs.generate_chrome_trace_format()
-      # with open('/tmp/lingvo/timeline_tpu_outs.json', 'w') as f:
-      #   f.write(ctf_tpu_outs)
-      tf.logging.info('Done running tpu_outs')
-      infeed_future.wait()
-=======
+      tf.logging.info('Done running TPU outs')
       infeed_future.get()
->>>>>>> 5f4094a3
 
     self._eval_metrics.PackMetricsValues(values)
     eval_metrics = self._eval_metrics.metrics
