# Lint as: python3
# Copyright 2019 The TensorFlow Authors. All Rights Reserved.
#
# Licensed under the Apache License, Version 2.0 (the "License");
# you may not use this file except in compliance with the License.
# You may obtain a copy of the License at
#
#     http://www.apache.org/licenses/LICENSE-2.0
#
# Unless required by applicable law or agreed to in writing, software
# distributed under the License is distributed on an "AS IS" BASIS,
# WITHOUT WARRANTIES OR CONDITIONS OF ANY KIND, either express or implied.
# See the License for the specific language governing permissions and
# limitations under the License.
# ==============================================================================
"""Programs for interleaving execution on TPU."""

import contextlib
import multiprocessing.dummy
import os
import queue
import time

from lingvo import base_trial
import lingvo.compat as tf
from lingvo.core import base_model
from lingvo.core import checkpointer
from lingvo.core import cluster_factory
from lingvo.core import hyperparams
from lingvo.core import metrics
from lingvo.core import ml_perf_log as mlp_log
from lingvo.core import py_utils
from lingvo.core import summary_utils

# pylint:disable=g-direct-tensorflow-import
from tensorflow.core.protobuf.tpu import compilation_result_pb2 as tpu_compilation_result
from tensorflow.python.tpu import tpu
from tensorflow.python.tpu import tpu_function
from tensorflow.python.tpu import training_loop as tpu_training_loop
from tensorflow.python.tpu.ops import tpu_ops

# pylint:enable=g-direct-tensorflow-import
FLAGS = tf.flags.FLAGS


class BaseProgram:
  """A Program associated with a Task.

  This is inspired by the "program" multi-tenancy that TPUs
  support. Essentially, each program corresponds with a
  sub-graph can exist in the same Graph/Session.

  Upon first execution, it is XLA/JIT compiled and is subsequently
  available to be executed on demand without significant delay.

  Program's provides the following functionality:

    - Builds a sub-graph
    - Writes summaries
    - Runs for pre-determined `steps_per_loop` steps with appropriate infeeds
  """

  @classmethod
  def Params(cls):
    """"Defaults parameters for Programs."""
    p = hyperparams.InstantiableParams(cls)
    p.Define('task', None, 'Underlying task')
    p.Define('logdir', None, 'Log directory')
    p.Define('num_splits_per_client', None, '')
    p.Define('steps_per_loop', None, 'Number of steps to run.')
    p.Define('dataset_name', None,
             'Dataset the program is operating on, eg: "Test"')
    p.Define('name', 'base_program', 'Program name.')
    p.Define('task_name', None,
             'If multi-task, what the high-level task name is')
    p.Define('num_threads', 1, 'Number of threads in multiprocessing pool.')
    p.Define('spmd', False, 'Whether program is running under SPMD mode.')
    p.Define('write_train_input_stats', False,
             'Whether to write input data stats during training.')
    p.Define('max_metrics', 256, 'Overrides TpuEvalMetrics.max_metrics')
    p.Define('ml_perf', None, 'MLPerf config')
    p.Define(
        'checkpoint_to_load', None,
        'If set, the program will initially load from this checkpoint, '
        'ignoring train_dir. Typically used for oneoff decode.'
        'Eager mode is currently not supported!')
    return p

  def __init__(self,
               params,
               shared_model=None,
               trial=base_trial.NoOpTrial(),
               **kwargs):
    self.params = params.Copy()
    p = self.params
    p.task = trial.OverrideModelParams(p.task)
    self._task_params = p.task
    self._logdir = p.logdir
    self._task_name = p.task_name
    self._program_name = ''
    self._shared_model = shared_model
    self._tf_master = kwargs.pop('tf_master', None)
    self._write_train_input_stats = p.write_train_input_stats
    self._trial = trial
    if p.checkpoint_to_load and py_utils.IsEagerMode():
      raise NotImplementedError(
          'p.checkpoint_to_load is not supported for eager mode!')

    # Program dirs are where the summaries are written to.
    if p.task_name:
      program_dir_name = (
          p.task_name + '_' + p.name + '_' + p.dataset_name.lower())
    else:
      program_dir_name = p.name + '_' + p.dataset_name.lower()
    self._program_dir = os.path.join(self._logdir, program_dir_name)
    tf.io.gfile.makedirs(self._program_dir)
    with tf.io.gfile.GFile(os.path.join(self._program_dir, 'params.txt'),
                           'w') as f:
      f.write(p.ToText())
    # Initialized on use; access via self._summary_writer property only.
    self._summary_writer_obj = None

    tf.io.gfile.makedirs(self._logdir)
    # Just a standard spot that all programs may restore from.
    self._checkpoint_dir = os.path.join(self._logdir, 'train')
    tf.io.gfile.makedirs(self._checkpoint_dir)

    self._steps_per_loop = p.steps_per_loop
    self.num_splits_per_client = p.num_splits_per_client
    self.data_parallelism = p.num_splits_per_client

    # Thread Pool for infeed.
    self._infeed_pool = multiprocessing.dummy.Pool(p.num_threads)

    self._compile_op = None
    self._status_msg_fn = None

    # Same param as in the TPU executor program schedule.
    # Used mainly for each program to check if training is scheduled.
    self.train_executions_per_eval = None
    # Set input repeat_steps to steps_per_loop, if repeat_steps was undefined
    # but available, and also 'resettable' is False.
    # This allows a repeating input TF Dataset (without reset) to take, for each
    # repeat/loop, exactly steps_per_loop batches of data.
    if (hasattr(self._task_params, 'input') and
        not getattr(self._task_params.input, 'resettable', True) and
        hasattr(self._task_params.input, 'repeat_steps') and
        self._task_params.input.repeat_steps is None and self._steps_per_loop):
      tf.logging.info('Setting input repeat_steps to %d', self._steps_per_loop)
      self._task_params.input.repeat_steps = self._steps_per_loop

    self._InitializeVizier()

  def _InitializeVizier(self):
    """Checks if this program should report metrics to vizier."""
    p = self.params
    self._should_report_metrics = False

    reporting_job = self._task_params.cluster.reporting_job
    job_split = self._task_params.cluster.reporting_job.split('/')

    if len(job_split) != 2:
      # The default setting for reporting job is 'evaler'. This is not valid
      # for use with program. We only warn only since we may not be in a vizier
      # setting.
      tf.logging.info('reporting_job should be of the form '
                      'program_name/dataset_name with exactly one / '
                      f'instead got {reporting_job}')
      return

    vizier_program_name, vizier_dataset_name = job_split
    if p.name == vizier_program_name and p.dataset_name == vizier_dataset_name:
      tf.logging.info(f'Adding reporting for {reporting_job}')
      self._should_report_metrics = True

  @property
  def _summary_writer(self):
    """Returns the FileWriter object to use for summaries."""
    # Initialize on first use, so that subclasses can override the
    # implementation without creating a default FileWriter in the constructor.
    if self._summary_writer_obj is None:
      if py_utils.IsEagerMode():
        self._summary_writer_obj = tf.compat.v2.summary.create_file_writer(
            self._program_dir)
      else:
        self._summary_writer_obj = tf.summary.FileWriter(self._program_dir)
        # Apply a custom Tensorboard layout for input data stats if writing
        # TF summaries for input data stats is enabled and a custom layout is
        # defined by the input generator.
        if (self._task.input.input_data_summary_layout is not None and
            self._write_train_input_stats):
          self._summary_writer_obj.add_summary(
              self._task.input.input_data_summary_layout)
    return self._summary_writer_obj

  def _SummarizeValue(self, steps, tag, value):
    if py_utils.IsEagerMode():
      with self._summary_writer.as_default():
        tf.compat.v2.summary.scalar(tag, value, step=steps)
    else:
      self._summary_writer.add_summary(
          metrics.CreateScalarSummary(tag, value), steps)

  def _WriteSummaries(self, job_name, global_step, summaries):
    """Write summaries to be viewed by TensorBoard.

    Args:
      job_name: The name of this job ('trainer', 'evaler', etc.)
      global_step: Integer number of trainer steps (not a tensor).
      summaries: Dict of {summary_name: tf.Summary()}.
    """
    if not summaries:
      return
    with contextlib.ExitStack() as stack:
      if py_utils.IsEagerMode():
        stack.enter_context(self._summary_writer.as_default())
      for unused_name, summary in sorted(summaries.items()):
        if py_utils.IsEagerMode():
          # TODO(laigd): make this work with v1 summaries.
          # tf.compat.v2.summary.scalar(tag, value, step=steps)
          pass
        else:
          self._summary_writer.add_summary(summary, global_step)
        if summary.value:
          for value in summary.value:
            if value.HasField('simple_value'):
              tf.logging.info('%s summary on checkpoint@%d %s = %.8g', job_name,
                              global_step, value.tag, value.simple_value)
        self._summary_writer.flush()

  def _WriteInputDataStats(self, sess=None):
    """Write input data stats for model training as TF summaries.

    Args:
      sess: The Tensorflow session.
    """
    if (self._task.input.merged_input_data_summary_op is None or
        not self._write_train_input_stats):
      return

    global_step = sess.run(self._model.global_step)
    if (global_step %
        self._task.input.params.input_stats_summary_interval_steps == 0):
      summary_str = sess.run(self._task.input.merged_input_data_summary_op)
      self._summary_writer.add_summary(summary_str, global_step)
      self._summary_writer.flush()

  def _InfeedLoop(self, sess=None):
    """Infeed loop for input generator for batched data and input data stats."""
    tf.logging.info(f'_InfeedLoop start {self._program_name} '
                    f'on dataset {self.params.dataset_name}')
    try:
      for i in range(self._steps_per_loop):
        tf.logging.vlog(1, '_InfeedLoop %d', i)
        sess.run(self._task.input.tpu_infeed_op)
      self._WriteInputDataStats(sess)
      tf.logging.info('_InfeedLoop done')
    except Exception as e:
      tf.logging.info('_InfeedLoop exception %r %s', e, e)
      raise

  def _ReportVizierMetrics(self, global_step, metrics_dict):
    """Report metrics to vizier service.

    Args:
      global_step: Int.
      metrics_dict: A dict of metric name -> metric values.

    Returns:
      vizier_early_stop: Boolean, indicates if early stopping has bee requested
        by vizier.
    """
    p = self.params
    if self._should_report_metrics:
      tf.logging.info(f'Reporting Vizier metrics for {p.name}/{p.dataset_name}')
      vizier_early_stop = self._trial.ReportEvalMeasure(global_step,
                                                        metrics_dict, '')
      if global_step >= self._task_params.train.max_steps or vizier_early_stop:
        self._trial.ReportDone()

    else:
      vizier_early_stop = False
    # Export cluster metrics as well.
    cluster_factory.Current().ExportMetrics(
        global_step, {k: metric.value for k, metric in metrics_dict.items()})
    return vizier_early_stop

  def BuildTpuSubgraph(self):
    """Sub classes should construct a model/graph to be executed by Run.

    Specific to TPU execution, this may involve a
    @tpu_function.on_device_training_loop etc.
    """
    raise NotImplementedError()

  def SetStatusMessageFn(self, fn):
    """Workaround since we instantiate programs via Params."""
    self._status_msg_fn = fn

  def SetStatusMessage(self, msg):
    """Write to borglet status."""
    if self._status_msg_fn:
      self._status_msg_fn(msg)
    else:
      tf.logging.info('Status: %s', msg)

  def Compile(self, sess=None):
    """Compile the program using the given session handle."""
    self.SetStatusMessage('Init inputs %s' % self._program_name)
    self._task.input.Initialize(sess)
    self.SetStatusMessage('Init inputs %s done.' % self._program_name)

    if not py_utils.IsEagerMode() and self._compile_op is not None:
      self.SetStatusMessage('Compiling %s' % self._program_name)
      result = sess.run(self._compile_op)
      proto = tpu_compilation_result.CompilationResultProto()
      proto.ParseFromString(result)
      if proto.status_error_message:
        tf.logging.fatal('Compilation failed: {}'.format(
            proto.status_error_message))
      tf.logging.info('Compiling %s done.', self._program_name)

  def Run(self, sess=None, threadpool=None):
    """Execute the program using the given session handle.

    Args:
      sess: TF Session.
      threadpool: A ThreadPool on the executor for running async functions.

    Returns:
      done: Whether to end all execution.
    """
    raise NotImplementedError()

  def Shutdown(self):
    """Runs any necessary cleanup (potentially blocking)."""
    pass

  def CreateCheckpointer(self, init_op=None):
    """Creates a checkpointer, whose version depends on the mode and config.

    Args:
      init_op: The initialize variables op. If unset, it will call
        tf.global_variables_initializer().

    Raises:
      TypeError: When the function is called in Eager mode.
    """
    if py_utils.IsEagerMode():
      raise TypeError('Not supported in Eager mode.')
    else:
      self._checkpointer = checkpointer.Checkpointer(
          self._checkpoint_dir, self._model, init_op=init_op)

  def RestoreIfNeeded(self, sess=None):
    if py_utils.IsEagerMode():
      raise TypeError('Not supported in Eager mode.')
    elif self.params.checkpoint_to_load:
      self._checkpointer.RestoreFromPath(sess, self.params.checkpoint_to_load)
    else:
      self._checkpointer.RestoreIfNeeded(sess)

  def SaveProgramState(self, sess=None, global_step=None):
    """Saves program state information that need to be loaded during restore."""
    pass

  def _InstantiateTaskModel(self, task_params):
    """Instantiates a model object for a particular task.

    MultiTaskModels can accept a shared_model parameter, but SingleTaskModels
    cannot, so we handle them separately here.

    Args:
      task_params: An params instance that constructs either a SingleTaskModel
        or a MultiTaskSubModel.

    Returns:
      An instantiated object based on task_params.
    """
    # Not a MultiTaskModel
    if issubclass(task_params.cls, base_model.MultiTaskSubModel):
      return task_params.Instantiate(shared_model=self._shared_model)
    return task_params.Instantiate()

  def _OutfeedEnqueue(self, per_example_tensors):
    if not per_example_tensors:
      return tf.constant(0.0)
    per_example_tensors = py_utils.NestedMap(per_example_tensors)
    device = tpu.core(0) if self.spmd else ''
    with tf.device(device):
      return tpu_ops.outfeed_enqueue_tuple(per_example_tensors.Flatten())

  def GetModel(self):
    return self._model


class InputBenchmark(BaseProgram):
  """Measures input generation steps/sec depending on the params below."""

  @classmethod
  def Params(cls):
    p = super().Params()
    p.Define('warmup_loops', 1,
             'How many loops to warmup before measuring elapsed time.')
    p.Define('measurement_loops', 5, 'How many loops to measure across.')
    return p

  def __init__(self, params, **kwargs):
    super().__init__(params, input_benchmark_only=True, **kwargs)
    self._program_name = 'InputBenchmark'

  def BuildTpuSubgraph(self):
    with py_utils.OpportunisticVariableReuseScope(True):
      self._model = self._InstantiateTaskModel(self._task_params)
    self._task = self._model.GetTask()
    self._task.input.CreateTpuEnqueueOps(benchmark_only=True)

  def Run(self, sess=None):
    p = self.params
    # Input benchmark doesn't work with eager yet.
    assert not py_utils.IsEagerMode()

    for _ in range(p.warmup_loops):
      self._InfeedLoop(sess)

    start_time = time.time()
    for _ in range(p.measurement_loops):
      self._InfeedLoop(sess)
    elapsed_secs = time.time() - start_time

    steps_per_sec = p.measurement_loops * self._steps_per_loop / elapsed_secs
    tf.logging.info('Input benchmark: steps/sec %f', steps_per_sec)
    return True


class TrainProgram(BaseProgram):
  """TrainProgram trains a single task and handles checkpoints."""

  def __init__(self, params, **kwargs):
    super().__init__(params, **kwargs)
    self._step_rate_tracker = summary_utils.StepRateTracker()
    self._program_name = 'TrainProgram'
    p = self.params
    assert not p.checkpoint_to_load, (
        'TrainProgram does not support checkpoint_to_load!')
    if (p.ml_perf is not None and p.ml_perf.benchmark_name is not None and
        p.ml_perf.steps_per_epoch is not None):
      self._ml_perf = p.ml_perf
    else:
      self._ml_perf = None

  def _OutfeedDequeueLoop(self, per_example_tensors, num_loops, num_devices):
    """Process all per-example tensor outfeed data for a TPU sess.run.

    Args:
      per_example_tensors: dict of key -> tensor as generated by TpuTrainStep.
      num_loops: number of times that TpuTrainStep will be executed by TpuTrain.
      num_devices: number of TPU cores assigned to this process.

    Returns:
      A dict of per-example tensors from the latest TpuTrainStep.
    """
    if not per_example_tensors:
      return tf.constant(0.0)

    tensor_shapes = [
        py_utils.GetShape(per_example_tensors[key])
        for key in sorted(per_example_tensors)
    ]
    tensor_types = [
        tf.as_dtype(per_example_tensors[key].dtype)
        for key in sorted(per_example_tensors)
    ]

    def LoopBody(i, *input_arrays):
      """Process outfeed data for a single TpuTrainStep.

      Args:
        i: current loop index.
        *input_arrays: One tf.TensorArray per outfeed tensor.

      Returns:
        i+1 (new index) plus post-write tf.TensorArray handles.
      """
      # Outfeed ops execute on each JF node, so they must be located on the
      # nodes.
      outfeed_devices = []
      device_assignment = py_utils.GetTpuDeviceAssignment()
      assert device_assignment
      for replica in range(device_assignment.num_replicas):
        num_cores_per_replica = 1 if self.spmd else (
            device_assignment.num_cores_per_replica)
        for core in range(num_cores_per_replica):
          with tf.device(device_assignment.host_device(replica, core)):
            outfeed_devices.append(
                tpu_ops.outfeed_dequeue_tuple(
                    tensor_types,
                    tensor_shapes,
                    device_ordinal=device_assignment.tpu_ordinal(replica,
                                                                 core)))
      offset = i * num_devices
      output_arrays = list(input_arrays)
      # Each output_array holds a different per-example tensor. We get results
      # for each tensor from each TPU for each TpuTrainStep call.
      for j in range(len(output_arrays)):
        for k in range(len(outfeed_devices)):
          output_arrays[j] = output_arrays[j].write(offset + k,
                                                    outfeed_devices[k][j])

      return tuple([i + 1] + output_arrays)

    def LoopCond(i, *output_arrays):
      del output_arrays
      return i < num_loops

    output_arrays = []
    for i in range(len(tensor_shapes)):
      output_arrays.append(
          tf.TensorArray(
              tensor_types[i],
              size=num_loops * num_devices,
              element_shape=tensor_shapes[i]))
    # Loop once for each time that TpuTrainStep runs.
    output_arrays = tf.while_loop(
        LoopCond, LoopBody, [0] + output_arrays, parallel_iterations=1)[1:]
    concatenated_arrays = [array.concat() for array in output_arrays]
    return dict(zip(sorted(per_example_tensors), concatenated_arrays))

  def TpuTrainStep(self, *args):
    """Train a shard of a batch on a single TPU core.

    Args:
      *args: metrics values from previous steps.

    Returns:
      New summed metrics values and a train_op.
    """
    with tf.name_scope('tpu_train'):
      with py_utils.OpportunisticVariableReuseScope(True):
        with contextlib.ExitStack() as stack:
          if py_utils.IsEagerMode():
            stack.enter_context(py_utils.GradientTape(persistent=True))
          self._model.ConstructFPropBPropGraph()
      per_step_eval_metrics = self._eval_metrics.SetMetrics(
          self._task.eval_metrics, args)
      outfeed_op = self._OutfeedEnqueue(self._task.per_example_tensors)
      summed_metrics = []
      assert len(per_step_eval_metrics) == len(args)
      with tf.control_dependencies([outfeed_op]):
        for x, y in zip(per_step_eval_metrics, args):
          summed_metrics.append(x + y)
      return summed_metrics + [self._task.train_op]

  def BuildTpuSubgraph(self):
    tf.logging.info('TrainProgram BuildTpuSubGraph')
    p = self.params
    self.spmd = (
        self.params.spmd or
        self._task_params.input.use_partitioned_infeed_queue)

    tf.logging.info('Eval metrics')
    self._eval_metrics = metrics.TpuEvalMetrics(max_metrics=p.max_metrics)

    tf.logging.info('Try to instantiate model')
    with py_utils.OpportunisticVariableReuseScope(True):
      self._model = self._InstantiateTaskModel(self._task_params)
    self._task = self._model.GetTask()
    self._task.input.TpuSetup()

    @tpu_function.on_device_training_loop
    def TpuTrainLoop():
      loop_result = tpu_training_loop.repeat(
          self._steps_per_loop,
          self.TpuTrainStep,
          inputs=self._eval_metrics.initial_values,
          name='train_loop')
      # Final metrics are the avg across self._steps_per_loop steps.
      return self._eval_metrics.FinalizeMetrics(loop_result)

    def TrainFunc():
      if py_utils.IsEagerMode():
        # Run the infeed loop in the same function that runs the training loop,
        # so that infeed enqueue/dequeue ops are created by the same
        # InfeedQueue.
        def InfeedBody(i):
          self._task.input.CreateTpuEnqueueOps()
          # Auto control dependency may not support TPU infeed ops, so add the
          # dependency manually.
          with tf.control_dependencies(self._task.input.tpu_infeed_op):
            return i + 1

        tf.while_loop(
            cond=lambda i: i < self._steps_per_loop,
            body=InfeedBody,
            loop_vars=[tf.constant(0)])

      # TODO(laigd): investigate how to run compilation only to catch errors
      # earlier.
      self._compile_op, batch_parallel_res = tpu.split_compile_and_shard(
          TpuTrainLoop,
          num_shards=self.data_parallelism,
          device_assignment=py_utils.GetTpuDeviceAssignment())
      outfeed = self._OutfeedDequeueLoop(self._task.per_example_tensors,
                                         self._steps_per_loop,
                                         self.data_parallelism)

      def _ConstructPostTrainingLoop(metric_values, outfeed):
        """Returns the op for tpu training with tail cpu computation."""
        # Adds a tail computation that is run after the tpu_training loop
        # step finishes. This allows us to run certain computation that
        # acts on the variable between tpu_train_loop iterations and
        # amortizing the cost of the operations. Alternative of running
        # tpu.outside_compilation & using tf.cond is expenseive.
        with tf.control_dependencies(metric_values):
          self._model.ConstructPostTrainingLoop(outfeed)
          with tf.control_dependencies([self._task.post_training_loop_op]):
            return [[tf.identity(o) for o in metric_values], outfeed]

      # Get metric result from a single replica; they are all same here
      # because TpuEvalMetrics.FinalizeMetrics runs a cross_replica_sum.
      metric_values = [t[0] for t in batch_parallel_res]
      return _ConstructPostTrainingLoop(metric_values, outfeed)

    if py_utils.IsEagerMode():
      self.tpu_outs = (
          tf.function(autograph=False)(TrainFunc).get_concrete_function())
    else:
      self.tpu_outs = TrainFunc()

    # Write model analysis.
    self._model_analysis, self._total_num_params = summary_utils.ModelAnalysis(
        self._model)
    tf.logging.info('Total params=%d', self._total_num_params)
    try:
      with tf.io.gfile.GFile(
          os.path.join(self._program_dir, 'model_analysis.txt'), 'w') as f:
        f.write(self._model_analysis)
    except tf.errors.NotFoundError as e:
      tf.logging.info('Failed to write model analysis %s', e)

  def Run(self, sess=None):
    # Prevent overtraining.
    if py_utils.IsEagerMode():
      task_global_step = self._task.global_step.numpy()
    else:
      task_global_step = sess.run(self._task.global_step)
    if self._ShouldStop(task_global_step):
      return True

    if self._ml_perf:
      mlp_log.mlperf_print(
          'block_start',
          None,
          metadata={
              'epoch_count': 1,
              'first_epoch_num': 1
          })

    if py_utils.IsEagerMode():
      values, outfeeds = self.tpu_outs()
      values = py_utils.Transform(lambda x: x.numpy(), values)
      outfeeds = py_utils.Transform(lambda x: x.numpy(), outfeeds)
    else:
      infeed_future = self._infeed_pool.apply_async(
          self._InfeedLoop, args=(sess,))
      values, outfeeds = sess.run(self.tpu_outs)
      infeed_future.wait()

    self._eval_metrics.PackMetricsValues(values)
    eval_metrics = self._eval_metrics.metrics

    if py_utils.IsEagerMode():
      global_step = self._model.global_step.numpy()
    else:
      global_step = sess.run(self._model.global_step)
    step_rate, example_rate, total_examples = (
        self._step_rate_tracker.ComputeStepRate(
            global_step,
            eval_metrics['num_samples_in_batch'][0] * self._steps_per_loop))
    self._SummarizeValue(global_step, 'global_step/sec', step_rate)
    self._SummarizeValue(global_step, 'examples/sec', example_rate)
    self._SummarizeValue(global_step, 'total_samples', total_examples)
    self._SummarizeValue(global_step, 'total_num_params',
                         self._total_num_params)
    status_strs = []
    for key, (val, _) in sorted(eval_metrics.items()):
      self._SummarizeValue(global_step, key, val)
      tf.logging.info((global_step, key, val))
      status_strs.append('%s=%s' % (key, val))
    self.SetStatusMessage('Executing train program at step %d %s' %
                          (global_step, ','.join(status_strs)))

    if py_utils.IsEagerMode():
      task_global_step = self._task.global_step.numpy()
      # TODO(laigd): ProcessFPropResults doesn't work yet.
    else:
      task_global_step = sess.run(self._task.global_step)
      summaries = self._task.ProcessFPropResults(sess, task_global_step,
                                                 eval_metrics, outfeeds)
      self._WriteSummaries(
          os.path.basename(self._program_dir), global_step, summaries)

    if self._ml_perf:
      mlp_log.mlperf_print(
          'block_stop', None, metadata={
              'epoch_num': 1,
              'first_epoch_num': 1
          })

    vizier_early_stop = self._ReportVizierMetrics(
        global_step, self._eval_metrics.ToAverageMetrics())
    return self._ShouldStop(task_global_step) or vizier_early_stop

  def _ShouldStop(self, task_global_step):
    """Simpler version of _ShouldStop without early stopping."""
    if task_global_step >= self._task_params.train.max_steps:
      tf.logging.info('ShouldStop: step:%6d params.train.max_steps:%6d',
                      task_global_step, self._task_params.train.max_steps)
      return True

    return False


class EvalProgram(BaseProgram):
  """Evaluation program."""

  def __init__(self, params, **kwargs):
    super().__init__(params, **kwargs)
    self._program_name = 'EvalProgram'
    p = self.params
    if (p.ml_perf is not None and p.ml_perf.benchmark_name is not None and
        p.ml_perf.steps_per_epoch is not None):
      self._ml_perf = p.ml_perf
      self._run_stop = None
    else:
      self._ml_perf = None

  def TpuEvalStep(self, *args):
    """Eval a shard of a batch on a single TPU core.

    Args:
      *args: metrics values from previous steps.

    Returns:
      Summed eval metrics.
    """
    with tf.name_scope('tpu_eval'):
      self._model.ConstructFPropGraph()
      per_step_eval_metrics = self._eval_metrics.SetMetrics(
          self._task.eval_metrics, args)
      summed_metrics = []
      for x, y in zip(per_step_eval_metrics, args):
        summed_metrics.append(x + y)
      return summed_metrics

  def EvalFunc(self):
    """Eval function."""

    @tpu_function.on_device_training_loop
    def TpuEvalLoop():
      loop_result = tpu_training_loop.repeat(
          self._steps_per_loop,
          self.TpuEvalStep,
          inputs=self._eval_metrics.initial_values,
          name='eval_loop')
      # Final metrics are the avg across self._steps_per_loop steps.
      return self._eval_metrics.FinalizeMetrics(loop_result)

    if py_utils.IsEagerMode():
      if self._task.input.params.resettable:
        tf.logging.info('Resetting input_generator.')
        # Reset the iterator within `EvalFunc` to ensure it gets run everytime
        # the `tf.function` is executed in Eager mode.
        self._task.input.Reset()

      # Run the infeed loop in the same function that runs the training loop
      # so that infeed enqueue/dequeue ops are created by the same
      # InfeedQueue.
      def InfeedBody(i):
        self._task.input.CreateTpuEnqueueOps()
        # Auto control dependency may not support TPU infeed ops, so add the
        # dependency manually.
        with tf.control_dependencies(self._task.input.tpu_infeed_op):
          return i + 1

      tf.while_loop(
          cond=lambda i: i < self._steps_per_loop,
          body=InfeedBody,
          loop_vars=[tf.constant(0)])

    # TODO(laigd): investigate how to run compilation only to catch errors
    # earlier.
    self._compile_op, batch_parallel_res = tpu.split_compile_and_shard(
        TpuEvalLoop,
        num_shards=self.data_parallelism,
        device_assignment=py_utils.GetTpuDeviceAssignment())

    # Get metric result from a single replica; they are all same here
    # because TpuEvalMetrics.FinalizeMetrics runs a cross_replica_sum.
    return [t[0] for t in batch_parallel_res]

  def BuildTpuSubgraph(self):
    tf.logging.info(f'EvalProgram {self.params.dataset_name} BuildTpuSubGraph')
    p = self.params
    with cluster_factory.SetEval(True):
      self._eval_metrics = metrics.TpuEvalMetrics(max_metrics=p.max_metrics)
      with py_utils.OpportunisticVariableReuseScope(True):
        self._model = self._InstantiateTaskModel(self._task_params)
      self._task = self._model.GetTask()
      self._task.input.TpuSetup()

      if py_utils.IsEagerMode():
        self.tpu_outs = (
            tf.function(autograph=False)(self.EvalFunc).get_concrete_function())
      else:
        self.tpu_outs = self.EvalFunc()

  def Run(self, sess=None):
    if py_utils.IsEagerMode():
      global_step = self._model.global_step.numpy()
    else:
      global_step = sess.run(self._model.global_step)

    mlperf_epoch_num = None
    if self._ml_perf:
      mlperf_epoch_num = int(global_step / self._ml_perf.steps_per_epoch)
      mlp_log.mlperf_print(
          'eval_start', None, metadata={'epoch_num': mlperf_epoch_num})

    if self._task.input.params.resettable and not py_utils.IsEagerMode():
      tf.logging.info('Resetting input_generator.')
      self._task.input.Reset(sess)

    if py_utils.IsEagerMode():
      values = self.tpu_outs()
      values = py_utils.Transform(lambda x: x.numpy(), values)
    else:
      infeed_future = self._infeed_pool.apply_async(
          self._InfeedLoop, args=(sess,))
      values = sess.run(self.tpu_outs)
      infeed_future.wait()

    status_strs = []
    self._eval_metrics.PackMetricsValues(values)
    eval_metrics = self._eval_metrics.metrics
    for key, (val, _) in sorted(eval_metrics.items()):
      self._SummarizeValue(global_step, key, val)
      tf.logging.info((global_step, key, val))
      status_strs.append('%s=%s' % (key, val))

    mlperf_done = False
    if self._ml_perf:
      mlperf_metric = self._ml_perf.decoder_metric_name
      if (mlperf_metric
          in eval_metrics) and (self._ml_perf.decoder_metric_success_threshold
                                is not None):
        mlperf_metric_value = eval_metrics[mlperf_metric][0]
        mlp_log.mlperf_print(
            'eval_accuracy',
            mlperf_metric_value,
            metadata={'epoch_num': mlperf_epoch_num})

        mlp_log.mlperf_print(
            'eval_stop', None, metadata={'epoch_num': mlperf_epoch_num})
        # Successful ML Perf run if we exceed target accuracy
        if mlperf_metric_value > self._ml_perf.decoder_metric_success_threshold:
          tf.logging.info('ml_perf_final_threshold: %f exceeded',
                          self._ml_perf.decoder_metric_success_threshold)
          if not self._run_stop:
            self._run_stop = mlp_log.mlperf_print(
                'run_stop', None, metadata={'status': 'success'})
            mlperf_done = True

        # Failed ML Perf run if we fail to reach target accuracy after
        # predefined number of steps.
        elif global_step >= self._ml_perf.max_steps_to_train:
          if not self._run_stop:
            self._run_stop = mlp_log.mlperf_print(
                'run_stop', None, metadata={'status': 'abort'})
            mlperf_done = True

    self.SetStatusMessage(
        f'Executing eval program on dataset {self.params.dataset_name} '
        f"at step {global_step}\n{','.join(status_strs)}")

    self._summary_writer.flush()

    if self._ml_perf:
      return mlperf_done
    else:
      return self._ReportVizierMetrics(global_step,
                                       self._eval_metrics.ToAverageMetrics())


def _FetchDecodeOut(tpu_outs, sess=None):
  """Fetch decoder outputs, combining with CPU passthrough tensors if needed.

  Args:
    tpu_outs: A list of decoded tensors and list of cpu passthrough tensors in
      graph mode, or a callable returning such in eager mode.
    sess: A session to use in graph mode.

  Returns:
    A dict containing merged decoded outputs.
  """
  if py_utils.IsEagerMode():
    decode_out_dict, cpu_pt = tpu_outs()
    decode_out_dict = py_utils.Transform(lambda x: x.numpy(), decode_out_dict)
    if cpu_pt is None:
      cpu_pt = {}
    else:
      cpu_pt = py_utils.Transform(lambda x: x.numpy(), cpu_pt)
  else:
    decode_tensors, cpu_passthrough_tensors = tpu_outs
    if cpu_passthrough_tensors is not None:
      decode_out_dict, cpu_pt = sess.run(
          [decode_tensors, cpu_passthrough_tensors])
    else:
      decode_out_dict = sess.run(decode_tensors)
      cpu_pt = {}
  # Combine cpu_pt into decode_out_dict
  common_keys = decode_out_dict.keys() & cpu_pt.keys()
  if common_keys:
    raise ValueError('CPU passthrough keys already present in '
                     f'decode_out_dict keys: {common_keys}')
  decode_out_dict.update(cpu_pt)
  return decode_out_dict


class DecodeProgram(BaseProgram):
  """DecodeProgram."""

  @classmethod
  def Params(cls):
    p = super().Params()
    p.Define('decode_until_out_of_range', False,
             ('If set, ignores steps_per_loop and Decode proceeds until an '
              'OutOfRangeError is triggered by hitting the end of dataset.'))
    p.Define(
        'postprocess_all_at_once', False,
        'If set, decode_out_dict of all steps are accumulated into a list '
        'and passed to PostProcess to run only once at the end. Note that'
        ' the PostProcess of the Task should define logic for aggregating'
        'data from the list of decode_out_dict.')
    p.Define('emails', [],
             'The list of email addresses to send result summaries to.')
    return p

  def __init__(self, params, **kwargs):
    super().__init__(params, **kwargs)
    self._program_name = 'DecodeProgram'
    self._decode_out_dict_lst = []

  def DecodeFunc(self):
    """Wrap the DecodeFn with split_compile_and_shard."""

    def _DecodeFn():
      """Decode call to be compiled for TPU."""
      with py_utils.TaskCallScope(self._task):
        input_batch = self._task.input.TpuDequeueBatch()
        decode_dict = self._task.Decode(input_batch)
      self.decode_nm = py_utils.NestedMap(decode_dict)
      return self.decode_nm.Flatten()

    if py_utils.IsEagerMode():
      # Run the infeed loop in the same function that runs the training loop
      # so that infeed enqueue/dequeue ops are created by the same
      # InfeedQueue.
      self._task.input.CreateTpuEnqueueOps()
      self._task.input.CreateCpuPassthroughEnqueueOps()

    self._compile_op, batch_parallel_res = tpu.split_compile_and_shard(
        _DecodeFn,
        num_shards=self.data_parallelism,
        device_assignment=py_utils.GetTpuDeviceAssignment())

    if self.decode_nm:
      decode_tensors = self.decode_nm.Pack(batch_parallel_res)
    else:
      decode_tensors = py_utils.NestedMap()
    cpu_pt = self._task.input.DequeueCpuPassthrough()
    return decode_tensors, cpu_pt

  def _DecodeUntilOutOfRangeInfeedLoop(self, sess=None, infeed_step_queue=None):
    """Infeed loop that stops when it runs out of data (OutOfRange error)."""
    tf.logging.info(f'_InfeedLoop start {self._program_name} '
                    f'on dataset {self.params.dataset_name}')

    def _HandleEndOfData():
      tf.logging.info(f'End of dataset {self.params.dataset_name}.')
      infeed_step_queue.put(-1)  # -1 signals reaching end of dataset.
      self._WriteInputDataStats(sess)
      tf.logging.info('_InfeedLoop done')
    try:
      loop_index = 0
      while True:
        tf.logging.vlog(1, '_InfeedLoop %d', loop_index)
        sess.run(self._task.input.tpu_infeed_op)
        infeed_step_queue.put(loop_index)
        loop_index += 1
    except tf.errors.OutOfRangeError:
      _HandleEndOfData()
    except tf.errors.InvalidArgumentError as e:
      if 'REPEAT_SENTINEL_' in e.message:
        # Sentinel in repeating dataset signaling end of one epoch.
        tf.logging.info('Detected end-of-data sentinel.')
        _HandleEndOfData()
      else:
        tf.logging.info('_InfeedLoop InvalidArgumentError %r', e)
        raise
    except Exception as e:
      tf.logging.info('_InfeedLoop exception %r', e)
      raise

  def BuildTpuSubgraph(self):
    tf.logging.info(
        f'DecodeProgram {self.params.dataset_name} BuildTpuSubGraph')
    with cluster_factory.SetEval(True):
      py_utils.ResetStepSeed()
      with py_utils.OpportunisticVariableReuseScope(True):
        self._model = self._InstantiateTaskModel(self._task_params)
      self._task = self._model.GetTask()
      # We likely still need to initialize them, otherwise there is no way to
      # know the tensor_spec of the iterators for capturing
      self._task.input.TpuSetup(cpu_passthrough=True)

      if py_utils.IsEagerMode():
        with py_utils.ExperimentalIteratorCapture():
          self.tpu_outs = (
              tf.function(autograph=False)(
                  self.DecodeFunc).get_concrete_function())
      else:
        self.tpu_outs = self.DecodeFunc()

  def _DecodeStep(self,
                  sess,
                  step,
                  dec_metrics,
                  global_step,
                  buffered_decode_out,
                  postprocess_futures,
                  threadpool=None):
    """Run one iteration of decode."""
    tf.logging.info(f'Decoding step {step}')
    fetch_start = time.time()
    decode_out_dict = _FetchDecodeOut(self.tpu_outs, sess)
    tf.logging.info(f'Finished TPU decoding on step {step}')
    dec_metrics['decode_secs'].Update(time.time() - fetch_start)
    if self.params.postprocess_all_at_once:
      # Accumulate decode_out_dicts and skip postprocess until the end.
      self._decode_out_dict_lst.append(decode_out_dict)
    else:
      self._RunPostProcess(threadpool, step, decode_out_dict, dec_metrics,
                           global_step, buffered_decode_out,
                           postprocess_futures)

  def _RunPostProcess(self, threadpool, step, decode_out_obj, dec_metrics,
                      global_step, buffered_decode_out, postprocess_futures):
    """Run postprocess in sync or async if a threadpool is provided."""
    if threadpool:
      # Run postprocess on separate CPU thread.
      postprocess_futures.append(
          threadpool.apply_async(
              self._PostProcessStep,
              args=(step, decode_out_obj, dec_metrics, global_step,
                    buffered_decode_out)))
    else:
      self._PostProcessStep(step, decode_out_obj, dec_metrics, global_step,
                            buffered_decode_out)

  def _PostProcessStep(self, idx, decode_out_obj, dec_metrics, global_step,
                       buffered_decode_out):
    """Run postprocess for a single decode step."""
    tf.logging.info(f'PostProcessStep {idx}')
    post_process_start = time.time()
    decode_out = self._task.PostProcessDecodeOut(decode_out_obj, dec_metrics)
    dec_metrics['postprocess_secs'].Update(time.time() - post_process_start)
    tf.logging.info('PostProcessed step: %d %f' %
                    (idx, dec_metrics['num_samples_in_batch'].total_value))
    if decode_out:
      if isinstance(decode_out, dict):
        decode_out = decode_out.items()

      if idx == 0:
        # Add summaries only for the first batch of data.
        for key, value in decode_out:
          if isinstance(value, tf.Summary):
            tf.logging.info(f'Adding summary {key} with tags '
                            f'{[x.tag for x in value.value]}.')
            self._summary_writer.add_summary(value, global_step)
        self._summary_writer.flush()

      buffered_decode_out.extend(
          kv for kv in decode_out if not isinstance(kv[1], tf.Summary))

  def _FinalizeDecode(self,
                      dec_metrics,
                      start_time,
                      global_step,
                      buffered_decode_out,
                      futures=None):
    """Finalize and summarize the results of this Decode program run."""
    if futures:
      # Wait for all async postprocessing jobs to finish.
      for future in futures:
        future.wait()
    num_examples_metric = dec_metrics['num_samples_in_batch']
    summaries = {k: v.Summary(k) for k, v in dec_metrics.items()}
    summaries['cumulative_num_examples'] = tf.Summary(value=[
        tf.Summary.Value(
            tag='cumulative_num_examples',
            simple_value=num_examples_metric.total_value)
    ])
    elapsed_secs = time.time() - start_time
    example_rate = num_examples_metric.total_value / elapsed_secs
    summaries['examples/sec'] = tf.Summary(
        value=[tf.Summary.Value(tag='examples/sec', simple_value=example_rate)])

    self._WriteSummaries(
        os.path.basename(self._program_dir), global_step, summaries)
    decode_out_path = os.path.join(self._program_dir,
                                   'decoder_out_%09d' % global_step)
    decode_finalize_args = base_model.DecodeFinalizeArgs(
        decode_out_path=decode_out_path, decode_out=buffered_decode_out)
    self._task.DecodeFinalize(decode_finalize_args)

    # Result is not returned as a signal for "done", unlike for training.
    self._ReportVizierMetrics(global_step, dec_metrics)

    # Provide train_executions_per_eval as a possible option for email.
    options = base_model.DecodeEmailOptions(
        job_name=os.path.basename(self._program_dir),
        train_executions_per_eval=self.train_executions_per_eval,
        global_step=global_step)
    if self.params.emails:
      try:
        self._task.EmailDecodeSummary(summaries, self.params.emails, options)
      except NotImplementedError:
        tf.logging.error('EmailDecodeSummary is not implemented yet.')
      except Exception as e:  # pylint: disable=broad-except
        tf.logging.error('Exception sending email %r', e)

  def Run(self, sess=None, threadpool=None):
    """Setup and execute Decode program."""
    if py_utils.IsEagerMode():
      global_step = self._model.global_step.numpy()
    else:
      global_step = sess.run(self._model.global_step)
    self.SetStatusMessage(
        f'Executing decode program on dataset {self.params.dataset_name} '
        f'at step {global_step}')

    if self._task.input.params.resettable:
      tf.logging.info('Resetting input_generator.')
      self._task.input.Reset(sess)

    # The infeed_step_queue synchronizes the _InfeedLoop with the Decoding loop
    # (that runs _DecodeStep). As an input batch is successfully fed through
    # the _InfeedLoop, a non-negative counter value is added to the queue.
    # _DecodeStep waits and only runs if it can successfully remove an item
    # from the queue (i.e. there is available data). If End of Dataset is
    # reached (OutOfRangeError), _InfeedLoop inserts a special value of "-1",
    # which will terminate the Decode loop once it's consumed from the queue.
    if self.params.decode_until_out_of_range:
      if py_utils.IsEagerMode():
        raise NotImplementedError(
            'p.decode_until_out_of_range is not supported in eager mode.')
      infeed_step_queue = queue.Queue()
      infeed_future = self._infeed_pool.apply_async(
          self._DecodeUntilOutOfRangeInfeedLoop,
          args=(
              sess,
              infeed_step_queue,
          ))
    else:
      if not py_utils.IsEagerMode():
        infeed_future = self._infeed_pool.apply_async(
            self._InfeedLoop, args=(sess,))

    dec_metrics = self._task.CreateDecoderMetrics()
    if not dec_metrics:
      tf.logging.info('Empty decoder metrics')
      return

    dec_metrics.update({
        'decode_secs': metrics.AverageMetric(),
        'postprocess_secs': metrics.AverageMetric(),
    })

    buffered_decode_out = []
    postprocess_futures = []

    start_time = time.time()
    if self.params.decode_until_out_of_range:
      while True:
        step = infeed_step_queue.get()  # Blocks until an item is returned.
        if step == -1:
          tf.logging.info('Reached end of dataset. Stop decoding.')
          break
        infeed_step_queue.task_done()
        self._DecodeStep(sess, step, dec_metrics, global_step,
                         buffered_decode_out, postprocess_futures, threadpool)
    else:
      for step in range(self._steps_per_loop):
        tf.logging.info('Starting step %d of %d', step, self._steps_per_loop)
        self._DecodeStep(sess, step, dec_metrics, global_step,
                         buffered_decode_out, postprocess_futures, threadpool)
    # Run postprocess after the last step if postprocess_all_at_once.
    if self.params.postprocess_all_at_once and self._decode_out_dict_lst:
      self._RunPostProcess(threadpool, step, self._decode_out_dict_lst,
                           dec_metrics, global_step, buffered_decode_out,
                           postprocess_futures)
    if not py_utils.IsEagerMode():
      infeed_future.wait()

    if threadpool:
      # Async. TPU+host processing is done and can move on to Train.
      threadpool.apply_async(
          self._FinalizeDecode,
          args=(
              dec_metrics,
              start_time,
              global_step,
              buffered_decode_out,
              postprocess_futures,
          ))
    else:
      self._FinalizeDecode(dec_metrics, start_time, global_step,
                           buffered_decode_out)


class ExperimentalDecodeProgram(DecodeProgram):
  """DecodeProgram in a tpu loop.

  Note that decoder outputs across cores are concatenated along the first
  dimension. The first dimension usually corresponds to batch size and as long
  as post process decode outputs have the same expectations, this will work.

  TODO(huangyp) test this for beam search decoders and replace the
  default DecodeProgram.
  """

  @classmethod
  def Params(cls):
    p = super().Params()
    p.num_threads = 2
    return p

  def DecodeFunc(self):
    """Wrap the DecodeLoop with split_compile_and_shard."""

    def _DecodeStep():
      """Decode call to be compiled for TPU."""
      with py_utils.TaskCallScope(self._task):
        input_batch = self._task.input.TpuDequeueBatch()
        decode_dict = self._task.Decode(input_batch)
      self.decode_nm = py_utils.NestedMap(decode_dict)
      return [self._OutfeedEnqueue(decode_dict)]

    @tpu_function.on_device_training_loop
    def DecodeLoopFn():
      return tpu_training_loop.repeat(
          self._steps_per_loop, _DecodeStep, inputs=[])

    self._compile_op, self.decode_loop = tpu.split_compile_and_shard(
        DecodeLoopFn,
        num_shards=self.data_parallelism,
        device_assignment=py_utils.GetTpuDeviceAssignment())

    # Pack the list of outfeed ops with structure in decode_nm.
    decode_tensors = self.decode_nm.Pack(self._OutfeedDequeue(self.decode_nm))
    cpu_pt = self._task.input.DequeueCpuPassthrough()
    return decode_tensors, cpu_pt

  def BuildTpuSubgraph(self):
    p = self.params
    tf.logging.info(
        f'ExperimentalDecodeProgram {p.dataset_name} BuildTpuSubgraph')
    if py_utils.IsEagerMode():
      raise NotImplementedError(
          'ExperimentalDecodeProgram is not supported in eager mode.')
    self.spmd = (p.spmd or self._task_params.input.use_partitioned_infeed_queue)
    with cluster_factory.SetEval(True):
      py_utils.ResetStepSeed()
      with py_utils.OpportunisticVariableReuseScope(True):
        self._model = self._InstantiateTaskModel(self._task_params)
      self._task = self._model.GetTask()
      self._task.input.TpuSetup(cpu_passthrough=True)

      self.tpu_outs = self.DecodeFunc()

  def _OutfeedDequeue(self, decode_nm):
    """Collect outfeed dequeue from all devices.

    Args:
      decode_nm: A NestedMap containing decoded tensors.

    Returns:
      A list of tensors corresponding to stacked decoded outputs. The decoder
      outputs are stacked on the first dimension (usually corresponds to
      batch size).
    """
    num_decode_tensors = len(decode_nm.Flatten())
    outfeed_ops = [[]] * num_decode_tensors
    device_assignment = py_utils.GetTpuDeviceAssignment()
    assert device_assignment
    num_cores_per_replica = (1 if self.spmd else
                             (device_assignment.num_cores_per_replica))
    for replica in range(device_assignment.num_replicas):
      for core in range(num_cores_per_replica):
        with tf.device(device_assignment.host_device(replica, core)):
          outfeeds_per_core = tpu_ops.outfeed_dequeue_tuple(
              dtypes=[x.dtype for x in decode_nm.Flatten()],
              shapes=[x.shape for x in decode_nm.Flatten()],
              device_ordinal=device_assignment.tpu_ordinal(replica, core))
          for idx_outfeed, out_feed in enumerate(outfeeds_per_core):
            outfeed_ops[idx_outfeed] = outfeed_ops[idx_outfeed] + [out_feed]
    return [tf.concat(per_outfeed, axis=0) for per_outfeed in outfeed_ops]

  def _DecodeLoop(self, sess=None):
    sess.run(self.decode_loop)

  def Run(self, sess=None, threadpool=None):
    global_step = sess.run(self._model.global_step)
    self.SetStatusMessage(
        f'Executing decode program on dataset {self.params.dataset_name} '
        f'at step {global_step}')

    if self._task.input.params.resettable:
      tf.logging.info('Resetting input_generator.')
      self._task.input.Reset(sess)

    infeed_future = self._infeed_pool.apply_async(
        self._InfeedLoop, args=(sess,))
    decode_future = self._infeed_pool.apply_async(
        self._DecodeLoop, args=(sess,))

    dec_metrics = self._task.CreateDecoderMetrics()
    start_time = time.time()
    for _ in range(self._steps_per_loop):
      decode_out_dict = _FetchDecodeOut(self.tpu_outs, sess)
      self._task.PostProcessDecodeOut(decode_out_dict, dec_metrics)
    decode_future.wait()
    infeed_future.wait()
    summaries = {k: v.Summary(k) for k, v in dec_metrics.items()}
    elapsed_secs = time.time() - start_time
    num_examples_metric = dec_metrics['num_samples_in_batch']
    example_rate = num_examples_metric.total_value / elapsed_secs
    summaries['examples/sec'] = tf.Summary(
        value=[tf.Summary.Value(tag='examples/sec', simple_value=example_rate)])
    self._WriteSummaries(
        os.path.basename(self._program_dir), global_step, summaries)

    return self._ReportVizierMetrics(global_step, dec_metrics)


class MLPerfTrainDecodeProgram(BaseProgram):
  """Run train/decode in a single session run."""

  @classmethod
  def Params(cls):
    """"Defaults parameters for Programs."""
    p = super().Params()
    p.Define('train_task', None, 'Underlying task')
    p.Define('decode_task', None, 'Underlying task')
    p.Define('train_dataset_name', None, '')
    p.Define('decode_dataset_name', None, '')
    p.Define('train_steps_per_loop', 0, '')
    p.Define('decode_steps_per_loop', 0, '')
    return p

  def __init__(self, params, **kwargs):
    super().__init__(params, **kwargs)
    if py_utils.IsEagerMode():
      raise NotImplementedError(
          'MLPerfTrainDecodeProgram is not supported in eager mode.')
    p = self.params
    if p.ml_perf is not None and p.ml_perf.benchmark_name is not None:
      self._ml_perf_log = True
      self._ml_perf = p.ml_perf
      self._ml_perf_epoch = -1
    else:
      self._ml_perf_log = False
    self._program_name = 'TrainAndDecodeProgram'
    self._train_steps_per_loop = params.train_steps_per_loop
    self._decode_steps_per_loop = params.decode_steps_per_loop
    assert self._decode_steps_per_loop == 1, ('Only supports a single decode '
                                              'step right now.')
    self._train_task_params = params.train_task
    self._decode_task_params = params.decode_task
    self._run_start = None
    self._run_stop = None
    self._train_pool = multiprocessing.dummy.Pool(1)
    self._warmup_seconds = 60

  def _InitializeVizier(self):
    """We never use vizier with MLPerfPrograms."""
    self._should_report_metrics = False

  def BuildTpuSubgraph(self):
    p = self.params
    if self._ml_perf_log:
      mlp_log.mlperf_print('global_batch_size', self._ml_perf.global_batch_size)
      mlp_log.mlperf_print('max_sequence_length',
                           self._ml_perf.max_sequence_length)
      mlp_log.mlperf_print('opt_name', self._ml_perf.optimizer_name)
      mlp_log.mlperf_print('opt_base_learning_rate',
                           self._ml_perf.base_learning_rate)
      mlp_log.mlperf_print('opt_learning_rate_warmup_steps',
                           self._ml_perf.warmup_steps)

    self._eval_metrics = metrics.TpuEvalMetrics(max_metrics=p.max_metrics)
    with py_utils.OpportunisticVariableReuseScope(True):
      self._train_model = self._train_task_params.Instantiate()
    self._train_task = self._train_model.GetTask()
    self._train_task.input.TpuSetup()
    self._model = self._train_model

    def TpuTrainStep():
      """Train a shard of a batch on a single TPU core.

      Do not calculate loss metrics.

      Returns:
       [train_op].
      """
      with py_utils.OpportunisticVariableReuseScope(True):
        self._train_model.ConstructFPropBPropGraph()
      return [self._train_task.train_op]

    def TpuTrain():
      loop_result = tpu_training_loop.repeat(
          self._train_steps_per_loop,
          TpuTrainStep,
          inputs=[],
          name='train_loop')
      return loop_result

    py_utils.ResetStepSeed()

    with py_utils.OpportunisticVariableReuseScope(True):
      self._decode_model = self._InstantiateTaskModel(self._decode_task_params)
    self._decode_task = self._decode_model.GetTask()
    self._decode_task.input.TpuSetup(cpu_passthrough=True)

    def _DecodeFn():
      """Decode call to be compiled for TPU."""
      with cluster_factory.SetEval(True):
        input_batch = self._decode_task.input.TpuDequeueBatch()
        decode_dict = self._decode_task.Decode(input_batch)
      self.decode_nm = py_utils.NestedMap(decode_dict)
      return self.decode_nm.Flatten()

    @tpu_function.on_device_training_loop
    def TrainAndDecode():
      with tf.control_dependencies([TpuTrain()]):
        return _DecodeFn()

    self._compile_op, batch_parallel_res = tpu.split_compile_and_shard(
        TrainAndDecode,
        num_shards=self.data_parallelism,
        device_assignment=py_utils.GetTpuDeviceAssignment())

    decode_tensors = self.decode_nm.Pack(batch_parallel_res)
    cpu_pt = self._decode_task.input.DequeueCpuPassthrough()
    self.tpu_outs = (decode_tensors, cpu_pt)

  def _InfeedLoop(self, sess=None):
    if py_utils.IsEagerMode():
      # Eager mode infeed is run as part of the device loop.
      return
    tf.logging.info('_InfeedLoop start')
    try:
      for i in range(self._train_steps_per_loop):
        tf.logging.vlog(1, '_InfeedLoop %d', i)
        sess.run(self._train_task.input.tpu_infeed_op)
      if self._ml_perf_log:
        mlp_log.mlperf_print(
            'eval_start',
            None,
            metadata={
                'first_epoch_num': self._ml_perf_epoch + 1,
                'epoch_count': 1
            })
      for i in range(self._decode_steps_per_loop):
        tf.logging.vlog(1, '_InfeedLoop %d', i)
        sess.run(self._decode_task.input.tpu_infeed_op)
      tf.logging.info('_InfeedLoop done')
    except Exception as e:
      tf.logging.info('_InfeedLoop exception %r %s', e, e)
      raise

  def _TrainAndDecode(self, sess=None):
    decode_out_dict = _FetchDecodeOut(self.tpu_outs, sess)
    self._decode_task.PostProcessDecodeOut(decode_out_dict, self.dec_metrics)

  def Run(self, sess=None):
    global_step = sess.run(self._model.global_step)
    self.dec_metrics = self._decode_task.CreateDecoderMetrics()
    # Start TPU program thread.
    train_future = self._train_pool.apply_async(
        self._TrainAndDecode, args=(sess,))

    if self._warmup_seconds > 0:
      # The first execution of the TPU program has a warm-up
      # so we delay feeding data yet as that's when the MLPerf timing
      # starts. This way, when we actually infeed, the TPU program
      # is immediately ready to execute/dequeue data.
      tf.logging.info('Waiting before first infeed.')
      time.sleep(self._warmup_seconds)
      self._warmup_seconds = 0

    if self._ml_perf_log:
      if not self._run_start:
        mlp_log.mlperf_print(key='init_stop', value=None)
        self._run_start = mlp_log.mlperf_print(key='run_start', value=None)
      steps_per_epoch = self._ml_perf.steps_per_epoch
      epoch = int(global_step) // steps_per_epoch
      if epoch > self._ml_perf_epoch:
        self._ml_perf_epoch = epoch
        mlp_log.mlperf_print(
            'block_start',
            None,
            metadata={
                'first_epoch_num': epoch + 1,
                'epoch_count': 1
            })
      self.SetStatusMessage('MLPerf epoch: %d' % self._ml_perf_epoch)
    # Start infeed thread.
    infeed_future = self._infeed_pool.apply_async(
        self._InfeedLoop, args=(sess,))

    infeed_future.wait()
    train_future.wait()

    if self._ml_perf_log:
      mlp_log.mlperf_print(
          'eval_stop', None, metadata={'epoch_num': (epoch + 1)})
      mlperf_metric = self._ml_perf.decoder_metric_name
      mlperf_metric_value = float(self.dec_metrics[mlperf_metric].value)
      mlp_log.mlperf_print(
          'eval_accuracy', mlperf_metric_value, metadata={'epoch_num': epoch})

      # Successful ML Perf run if we exceed target accuracy
      if mlperf_metric_value > self._ml_perf.decoder_metric_success_threshold:
        tf.logging.info('ml_perf_final_threshold: %f exceeded',
                        self._ml_perf.decoder_metric_success_threshold)
        if not self._run_stop:
          self._run_stop = mlp_log.mlperf_print(
              'run_stop', None, metadata={'status': 'success'})
          self.SetStatusMessage('MLPerf run_time: %.2f' %
                                (self._run_stop - self._run_start))
          return True

      # Failed ML Perf run if we fail to reach target accuracy after
      # predefined number of steps.
      elif global_step >= self._ml_perf.max_steps_to_train:
        if not self._run_stop:
          self._run_stop = mlp_log.mlperf_print(
              'run_stop', None, metadata={'status': 'abort'})
          self.SetStatusMessage('MLPerf run_time: %.2f' %
                                (self._run_stop - self._run_start))
          return True

    return False


class MultiTaskProgramSchedule:
  """Container for ProgramSchedules for a MultiTask model."""

  @classmethod
  def Params(cls):
    p = hyperparams.InstantiableParams(cls)
    p.Define('program_schedule_dict', {}, 'task_name -> ProgramScheduleParams')
    return p


class SimpleProgramSchedule:
  """A schedule of programs associated with a single task.

  Simple sequence is:
  Run train_executions_per_eval * train_program
  Run all the eval_programs
  """

  @classmethod
  def Params(cls):
    """Params for a SimpleProgramSchedule."""
    p = hyperparams.InstantiableParams(cls)
    p.Define('task_dict', None, 'dataset_name -> task params')
    p.Define('task_name', None, 'High level task name')
    p.Define('logdir', None, 'Log directory')
    p.Define('train_program', None, 'Train program params')
    p.Define('train_executions_per_eval', 1, '')
    p.Define('eval_programs', [], 'List of eval program params.')
    p.Define('num_splits_per_client', None, '')
    p.Define('dataset_names', [], 'List of all dataset names.')
    p.Define('async_postprocess', True,
             'whether to CPU postprocess asynchronously with TPU train')

    # TODO(blee): Clean these up.
    p.Define('ml_perf', hyperparams.Params(), 'MlPerf configuration.')
    mlp = p.ml_perf
    mlp.Define('submission_metadata', None,
               'A dictionary of static submission metadata')
    mlp.Define('benchmark_name', None, 'Benchmark name for compliance log.')
    mlp.Define('steps_per_epoch', None, 'Number of training steps per epoch.')
    mlp.Define('decoder_metric_name', None,
               'Name of the decoder metric to report for compliance log.')
    mlp.Define('decoder_metric_success_threshold', None,
               'Benchmark run must exceed this value to succeed.')
    mlp.Define('max_steps_to_train', None,
               'Maximum number of steps to reach target accuracy')
    return p

<<<<<<< HEAD
  def __init__(self,
               params,
               shared_model=None,
               trial=base_trial.NoOpTrial(),
               **kwargs):
    # params is program_schedule_params as supplied in executor.py
    tf.logging.info('Instantiating Program Schedule')
    self.params = params.Copy()
    p = self.params
    # shared_model == None
    self._shared_model = shared_model
=======
  def __init__(self, params, **kwargs):
    self.params = params.Copy()
    p = self.params
>>>>>>> 2ce1dc78
    self._programs = []
    self.train_program = None

    # Propagate run-time parameters to programs:
    tf.logging.info('p.train_executions_per_eval: %d', p.train_executions_per_eval)
    if p.train_executions_per_eval > 0:
      p.train_program.logdir = p.logdir

      # Confirmed: dataset_name == 'Train'
      if p.train_program.dataset_name not in p.task_dict:
        # Confirmed: 'Train' is in p.task_dict
        raise ValueError('could not find train dataset %s in %s' %
                         (p.train_program.dataset_name, p.task_dict))

      # TODO: How is task_dict set
      # p.train_program is set in SimpleProgramScheduleForTask
      p.train_program.task = p.task_dict[p.train_program.dataset_name]
      p.train_program.num_splits_per_client = p.num_splits_per_client

      # Confirmed: task_name == ''
      p.train_program.task_name = p.task_name
      p.train_program.ml_perf = p.ml_perf.Copy()
<<<<<<< HEAD

      # p.train_program is instantiated in SimpleProgramScheduleForTask()
      # p.train_program is a class of TrainProgram
      self.train_program = p.train_program.Instantiate(
          shared_model=shared_model, trial=trial, **kwargs)
=======
      self.train_program = p.train_program.Instantiate(**kwargs)
>>>>>>> 2ce1dc78
      self._programs.append(self.train_program)
    elif py_utils.ExponentialMovingAverage():
      # When EMA is used, the train program must be added to self._programs
      # before any eval programs.
      raise ValueError('When EMA is used, there must be a train program to '
                       'apply the EMA before eval programs can use it.')

    tf.logging.info('p.eval_programs has %d elements', len(p.eval_programs))
    for eval_program_params in p.eval_programs:
      eval_program_params.logdir = p.logdir
      if eval_program_params.dataset_name not in p.task_dict:
        raise ValueError('could not find eval dataset %s in %s' %
                         (eval_program_params.dataset_name, p.task_dict))
      eval_program_params.task = p.task_dict[eval_program_params.dataset_name]
      eval_program_params.task_name = p.task_name
      eval_program_params.num_splits_per_client = p.num_splits_per_client
      eval_program_params.ml_perf = p.ml_perf.Copy()

    self.eval_programs = []
    for eval_program in p.eval_programs:
      self.eval_programs.append(eval_program.Instantiate(**kwargs))
    self._programs += self.eval_programs

    if p.ml_perf is not None:
      self._ml_perf = p.ml_perf.Copy()
      if self._ml_perf.submission_metadata is not None:
        for key, value in self._ml_perf.submission_metadata.items():
          mlp_log.mlperf_print(key, value)
      mlp_log.mlperf_print('init_start', None)
      self._ml_perf_run_start = None
    else:
      self._ml_perf = None

  def Programs(self):
    return self._programs

  def Run(self, sess=None, threadpool=None):
    """Execute the program schedule."""
    if self._ml_perf:
      if not self._ml_perf_run_start:
        mlp_log.mlperf_print(key='init_stop', value=None)
        self._ml_perf_run_start = mlp_log.mlperf_print(
            key='run_start', value=None)
    p = self.params
    start_time = time.time()
    for _ in range(p.train_executions_per_eval):
      done = self.train_program.Run(sess)
      if done:
        break
    train_finish_time = time.time()
    train_time_in_secs = train_finish_time - start_time
    tf.logging.info('Train took %f seconds.', train_time_in_secs)

    # Return when no more evals are needed so we can have an exit
    # for ML Perf
    evals_done = False
    for eval_program in self.eval_programs:
      eval_program.train_executions_per_eval = p.train_executions_per_eval
      tf.logging.info(p.ml_perf)
      tf.logging.info(self._ml_perf)
      if self._ml_perf:
        one_eval_done = None
        if p.async_postprocess and isinstance(eval_program, DecodeProgram):
          # For now, Post-process is only in Decode, other Eval programs do not
          # take or use threadpool.
          one_eval_done = eval_program.Run(sess, threadpool)
        else:
          one_eval_done = eval_program.Run(sess)
        if one_eval_done is not None:
          evals_done |= one_eval_done
      else:
        if p.async_postprocess and isinstance(eval_program, DecodeProgram):
          eval_program.Run(sess, threadpool)
        else:
          eval_program.Run(sess)
    eval_time_in_secs = time.time() - train_finish_time
    tf.logging.info('Eval took %f seconds.', eval_time_in_secs)
    should_exit = (p.train_executions_per_eval == 0) or evals_done
    return should_exit, train_time_in_secs, eval_time_in_secs

  def Shutdown(self):
    if self.train_program:
      self.train_program.Shutdown()
    for eval_program in self.eval_programs:
      eval_program.Shutdown()


def _CreateProgramParams(cls, program_name, dataset_name, steps_per_loop):
  p = cls.Params()
  p.name = program_name
  p.dataset_name = dataset_name
  if program_name == 'decode_tpu':
    _SetDecodeStepsPerLoop(p, steps_per_loop)
  else:
    p.steps_per_loop = steps_per_loop
  return p


def SimpleProgramScheduleForTask(train_dataset_name,
                                 train_steps_per_loop,
                                 eval_dataset_names,
                                 eval_steps_per_loop,
                                 decode_steps_per_loop=None,
                                 experimental_decoder=False,
                                 train_program_cls=TrainProgram,
                                 eval_program_cls=EvalProgram,
                                 async_postprocess=True,
                                 decode_until_out_of_range=False,
                                 postprocess_all_at_once=False,
                                 emails=None):
  """Convenient helper method for common case.

  Args:
    train_dataset_name: Name of the training dataset, eg: 'Train'
    train_steps_per_loop: Number of steps to execute the training program.
    eval_dataset_names: List of eval dataset_name strings, eg: ['Train'].
    eval_steps_per_loop: Number of steps to execute the eval program. Can be a
      single value or a list of values corresponding to the entries in
      eval_dataset_names.
    decode_steps_per_loop: Number of steps to execute the decode program. Can be
      a single value or a list of values corresponding to the entries in
      eval_dataset_names. If it is None, then decode_until_out_of_range must be
      True.
    experimental_decoder: bool. Whether to use experimental deocder which is
      placed in a tpu loop.
    train_program_cls: The class to use for training programs.  Defaults to
      TrainProgram.
    eval_program_cls: The class to use for eval programs.  Defaults to
      EvalProgram.
    async_postprocess: bool. Whether to run CPU postprocessing for Decode in a
      separate thread to save time (i.e. concurrent with train). This avoids
      blocking training. But if the CPU postprocessing takes more time compared
      to Train, then multiple Train loops could complete before Decode finishes
      for an older global step. Then the latest Decode results do not correspond
      to the latest trained model.
    decode_until_out_of_range: bool. Whether to run Decode (and its Infeed loop)
      until there is no more data (OutOfRange error is thrown). If this is True,
      decode_steps_per_loop is ignored (and not required). Currently do not
      support ExperimentalDecodeProgram, which uses loop on TPU. So keep
      experimental_decoder=False
    postprocess_all_at_once: bool/List. Whether to postprocess the (combined)
      batches at once at the end of Decode program, instead of once per step.
      This is needed if one needs to reference/combine data across different
      batches/steps during postprocess. The PostProcess(DecodeOut) function
      should define the logic of aggregating across steps/batches. Can be a
      single value or a list of values corresponding to the entries in
      eval_dataset_names.
    emails: list. List of emails to email decode/scoring summaries.

  Returns:
    A populated SimpleProgramSchedule.Params()
  """

  # This will create a InstantiableParams
  program_schedule_params = SimpleProgramSchedule.Params()
  
  # Confirmed: _CreateProgramParams returns a train program params 
  program_schedule_params.train_program = _CreateProgramParams(
      train_program_cls, 'train', train_dataset_name, train_steps_per_loop)

  program_schedule_params.dataset_names = []

  program_schedule_params.async_postprocess = async_postprocess

  # Confirmed: eval_steps_per_loop == 0
  if isinstance(eval_steps_per_loop, list):
    if len(eval_steps_per_loop) != len(eval_dataset_names):
      raise ValueError('eval_step_per_loop doesn\'t match the size of '
                       f'eval_dataset_names: {len(eval_steps_per_loop)} vs '
                       f'{len(eval_dataset_names)}.')
  else:
    # Confirmed: eval_dataset_names == []
    eval_steps_per_loop = [eval_steps_per_loop] * len(eval_dataset_names)
  # Confirmed: decode_steps_per_loop == 0
  if isinstance(decode_steps_per_loop, list):
    if len(decode_steps_per_loop) != len(eval_dataset_names):
      raise ValueError('decode_steps_per_loop doesn\'t match the size of '
                       f'eval_dataset_names: {len(decode_steps_per_loop)} vs '
                       f'{len(eval_dataset_names)}.')
  elif decode_steps_per_loop is None:
    if not decode_until_out_of_range:
      raise ValueError('decode_until_out_of_range must be set to True if '
                       'decode_steps_per_loop is not specified (None).')
  else:
    decode_steps_per_loop = [decode_steps_per_loop] * len(eval_dataset_names)
  if isinstance(postprocess_all_at_once, list):
    if len(postprocess_all_at_once) != len(eval_dataset_names):
      raise ValueError('postprocess_all_at_once doesn\'t match the size of '
                       f'eval_dataset_names: {len(postprocess_all_at_once)} vs '
                       f'{len(eval_dataset_names)}.')
  else:
    postprocess_all_at_once = [postprocess_all_at_once
                              ] * len(eval_dataset_names)

  # Confirmed: eval_dataset_names == []
  for idx, dataset_name in enumerate(eval_dataset_names):
    program_schedule_params.dataset_names.append(dataset_name)
    if eval_steps_per_loop[idx] > 0:
      program_schedule_params.eval_programs.append(
          _CreateProgramParams(eval_program_cls, 'eval_tpu', dataset_name,
                               eval_steps_per_loop[idx]))

    decoder_param = None
    if decode_until_out_of_range:
      if decode_steps_per_loop is not None:
        tf.logging.warning('decode_until_out_of_range set to True, ignoring '
                           'decode_steps_per_loop setting.')
      if experimental_decoder:
        raise ValueError(
            'experimental_decoder must be False for decode_until_out_of_range')
      decoder_param = _CreateProgramParams(DecodeProgram, 'decode_tpu',
                                           dataset_name, -1)
      decoder_param.postprocess_all_at_once = postprocess_all_at_once[idx]
    elif decode_steps_per_loop[idx] > 0:
      decoder = (
          ExperimentalDecodeProgram if experimental_decoder else DecodeProgram)
      decoder_param = _CreateProgramParams(decoder, 'decode_tpu', dataset_name,
                                           decode_steps_per_loop[idx])
      decoder_param.postprocess_all_at_once = postprocess_all_at_once[idx]
    if decoder_param is not None:
      if emails:
        decoder_param.emails = emails
      program_schedule_params.eval_programs.append(decoder_param)
  return program_schedule_params


def _GetDecodeStepsPerLoop(decode_program):
  if decode_program.decode_until_out_of_range:
    return -1
  else:
    return decode_program.steps_per_loop


def _SetDecodeStepsPerLoop(decode_program, steps_per_loop):
  if steps_per_loop == -1:
    decode_program.decode_until_out_of_range = True
  else:
    decode_program.decode_until_out_of_range = False
    decode_program.steps_per_loop = steps_per_loop


def _ClearSpecifiedProgram(program_list, program_cls_to_clear):
  ret_programs = []
  for program in program_list:
    if not issubclass(program.cls, program_cls_to_clear):
      ret_programs.append(program)
  return ret_programs


def UpdateProgramSchedule(ps_params,
                          dataset_list,
                          train_executions_per_eval,
                          train_steps_per_loop,
                          eval_steps_per_loop,
                          decode_steps_per_loop,
                          decode_summary_emails=None,
                          oneoff_checkpoint_to_load=None):
  """Update ProgramSchedule params with the given new configs.

  Currently this override only support EvalProgram and DecodeProgram.

  Args:
    ps_params: SimpleProgramSchedule.Params(), to be overriden.
    dataset_list: Optional[List[str]], if not None, it will override eval
      datasets in ps_params.
    train_executions_per_eval: Optional[int], if not None, it will override
      train_executions_per_eval in ps_params.
    train_steps_per_loop: Optional[int], if not None, it will override train
      program's steps_per_loop.
    eval_steps_per_loop: Optional[int], if not None, it will override all the
      eval programs steps_per_loop. Currently list not supported.
    decode_steps_per_loop: Optional[int], if not None, it will override all the
      decode programs steps_per_loop. If set to -1, it will set
      decode_until_out_of_range=True. Currently list not supported.
    decode_summary_emails: List of emails to send Decode summary to.
    oneoff_checkpoint_to_load: Optional[str], if not None, it will override
      eval/decode program checkpoint_to_load.

  Returns:
    ps_params after overriden.
  """
  assert ps_params
  if issubclass(ps_params.cls, MultiTaskProgramSchedule):
    tf.logging.info(
        'UpdateProgramSchedule does not support MultiTaskProgramSchedule.')
    return ps_params
  if dataset_list is not None:
    ps_params.dataset_names = dataset_list
    # Dict for all the override datasets:
    # - key: each dataset name
    # - value: dict with keys ('eval_exist', 'decode_exist') and bool values,
    #          indicate whether the dataset already exist in current
    #          EvalProgram, DecodeProgram. If not, we will create them.
    ds_dict = {}
    for dataset in dataset_list:
      ds_dict[dataset] = {'eval_exist': False, 'decode_exist': False}
    eval_programs = []
    default_eval_steps_per_loop = 0
    default_decode_steps_per_loop = 0
    for eval_program in ps_params.eval_programs:
      if issubclass(eval_program.cls, EvalProgram):
        default_eval_steps_per_loop = eval_program.steps_per_loop
      elif issubclass(eval_program.cls, DecodeProgram):
        default_decode_steps_per_loop = _GetDecodeStepsPerLoop(eval_program)
      if eval_program.dataset_name in ds_dict:
        eval_programs.append(eval_program)
        if issubclass(eval_program.cls, EvalProgram):
          ds_dict[eval_program.dataset_name]['eval_exist'] = True
        elif issubclass(eval_program.cls, DecodeProgram):
          ds_dict[eval_program.dataset_name]['decode_exist'] = True

    for dataset_name, exists in ds_dict.items():
      if not exists['eval_exist']:
        eval_programs.append(
            _CreateProgramParams(EvalProgram, 'eval_tpu', dataset_name,
                                 default_eval_steps_per_loop))
      if not exists['decode_exist']:
        eval_programs.append(
            _CreateProgramParams(DecodeProgram, 'decode_tpu', dataset_name,
                                 default_decode_steps_per_loop))
    ps_params.eval_programs = eval_programs

  if train_executions_per_eval is not None:
    ps_params.train_executions_per_eval = train_executions_per_eval

  if train_steps_per_loop is not None:
    ps_params.train_program.steps_per_loop = train_steps_per_loop

  if eval_steps_per_loop is not None:
    if eval_steps_per_loop == 0:
      ps_params.eval_programs = _ClearSpecifiedProgram(ps_params.eval_programs,
                                                       EvalProgram)
    else:
      for eval_program in ps_params.eval_programs:
        if issubclass(eval_program.cls, EvalProgram):
          eval_program.steps_per_loop = eval_steps_per_loop

  if decode_steps_per_loop is not None:
    if decode_steps_per_loop == 0:
      ps_params.eval_programs = _ClearSpecifiedProgram(ps_params.eval_programs,
                                                       DecodeProgram)
    else:
      for eval_program in ps_params.eval_programs:
        if issubclass(eval_program.cls, DecodeProgram):
          _SetDecodeStepsPerLoop(eval_program, decode_steps_per_loop)

  if oneoff_checkpoint_to_load:
    if ps_params.train_executions_per_eval:
      tf.logging.warning(
          'Training with decoding does not suggest to set `checkpoint_to_load` '
          'for DecodeProgram!')
    for eval_program in ps_params.eval_programs:
      if issubclass(eval_program.cls, DecodeProgram) or issubclass(
          eval_program.cls, EvalProgram):
        eval_program.checkpoint_to_load = oneoff_checkpoint_to_load

  if decode_summary_emails:
    for eval_program in ps_params.eval_programs:
      if issubclass(eval_program.cls, DecodeProgram):
        eval_program.emails = decode_summary_emails

  return ps_params


class MLPerfProgramSchedule:
  """Program schedule for ML Perf benchmark."""

  @classmethod
  def Params(cls):
    """Params for a MLPerfProgramSchedule."""
    p = hyperparams.InstantiableParams(cls)

    p.Define('task_dict', None, 'dataset_name -> task params')
    p.Define('task_name', None, 'High level task name')
    p.Define('logdir', None, 'Log directory')
    p.Define('train_program', None, 'Train program params')
    p.Define('train_executions_per_eval', 1, '')
    p.Define('dataset_names', [], 'List of all dataset names.')
    p.Define('num_splits_per_client', None, '')

    p.Define('ml_perf', hyperparams.Params(), 'MlPerf configuration.')

    mlp = p.ml_perf
    mlp.Define('benchmark_name', None, 'Benchmark name for compliance log.')
    mlp.Define('decoder_metric_name', None,
               'Name of the decoder metric to report for compliance log.')
    mlp.Define('decoder_metric_success_threshold', None,
               'Benchmark run must exceed this value to succeed.')
    mlp.Define('max_steps_to_train', None,
               'Maximum number of steps to reach target accuracy')
    mlp.Define('steps_per_epoch', None, 'Number of training steps per epoch.')
    mlp.Define('global_batch_size', None, 'Global batch size.')
    mlp.Define('max_sequence_length', None, 'Maximum sequence length.')
    mlp.Define('optimizer_name', None, 'Optimizer used.')
    mlp.Define('base_learning_rate', None, 'Base learning rate.')
    mlp.Define('warmup_steps', None, 'Number of warm-up steps.')

    return p

  def __init__(self, params, **kwargs):
    self.params = params.Copy()
    p = self.params

    # Propagate run-time parameters to programs:
    p.train_program.logdir = p.logdir
    if p.train_program.train_dataset_name not in p.task_dict:
      tf.logging.error('could not find %s in %s' %
                       (p.train_program.train_dataset_name, p.task_dict))

    if p.train_program.decode_dataset_name not in p.task_dict:
      tf.logging.error('could not find %s in %s' %
                       (p.train_program.decode_dataset_name, p.task_dict))

    p.train_program.train_task = p.task_dict[p.train_program.train_dataset_name]
    p.train_program.decode_task = p.task_dict[
        p.train_program.decode_dataset_name]

    p.train_program.num_splits_per_client = p.num_splits_per_client
    p.train_program.task_name = p.task_name
    p.train_program.ml_perf = p.ml_perf.Copy()

    self.train_program = p.train_program.Instantiate(**kwargs)
    self._programs = []
    self._programs.append(self.train_program)

  def Programs(self):
    return self._programs

  def Run(self, sess=None, threadpool=None):
    """Execute the program schedule."""
    del threadpool  # Unused.
    p = self.params
    start_time = time.time()
    ret = False
    for _ in range(p.train_executions_per_eval):
      program_done = self.train_program.Run(sess)
      if program_done:
        ret = True
        break
    train_time_in_secs = time.time() - start_time
    eval_time_in_secs = 0
    return ret, train_time_in_secs, eval_time_in_secs

  def Shutdown(self):
    self.train_program.Shutdown()


def MLPerfProgramScheduleForTask(train_dataset_name, train_steps_per_loop,
                                 decode_dataset_name, decode_steps_per_loop):
  """Populate MLPerfProgramSchedule params.

  Args:
    train_dataset_name: Name of the training dataset, eg: 'Train'.
    train_steps_per_loop: Number of steps to execute the training program.
    decode_dataset_name:  Eg: 'Test'.
    decode_steps_per_loop: Number of steps to execute the decode program.

  Returns:
    A populated MLPerfProgramSchedule.Params()
  """

  program_schedule_params = MLPerfProgramSchedule.Params()
  train_program_params = MLPerfTrainDecodeProgram.Params()
  train_program_params.name = 'train_and_decode'
  train_program_params.train_steps_per_loop = train_steps_per_loop
  train_program_params.decode_steps_per_loop = decode_steps_per_loop

  train_program_params.dataset_name = train_dataset_name
  train_program_params.train_dataset_name = train_dataset_name
  train_program_params.decode_dataset_name = decode_dataset_name

  program_schedule_params.train_program = train_program_params

  program_schedule_params.dataset_names = [
      train_dataset_name, decode_dataset_name
  ]

  return program_schedule_params<|MERGE_RESOLUTION|>--- conflicted
+++ resolved
@@ -1613,23 +1613,9 @@
                'Maximum number of steps to reach target accuracy')
     return p
 
-<<<<<<< HEAD
-  def __init__(self,
-               params,
-               shared_model=None,
-               trial=base_trial.NoOpTrial(),
-               **kwargs):
-    # params is program_schedule_params as supplied in executor.py
-    tf.logging.info('Instantiating Program Schedule')
-    self.params = params.Copy()
-    p = self.params
-    # shared_model == None
-    self._shared_model = shared_model
-=======
   def __init__(self, params, **kwargs):
     self.params = params.Copy()
     p = self.params
->>>>>>> 2ce1dc78
     self._programs = []
     self.train_program = None
 
@@ -1652,15 +1638,7 @@
       # Confirmed: task_name == ''
       p.train_program.task_name = p.task_name
       p.train_program.ml_perf = p.ml_perf.Copy()
-<<<<<<< HEAD
-
-      # p.train_program is instantiated in SimpleProgramScheduleForTask()
-      # p.train_program is a class of TrainProgram
-      self.train_program = p.train_program.Instantiate(
-          shared_model=shared_model, trial=trial, **kwargs)
-=======
       self.train_program = p.train_program.Instantiate(**kwargs)
->>>>>>> 2ce1dc78
       self._programs.append(self.train_program)
     elif py_utils.ExponentialMovingAverage():
       # When EMA is used, the train program must be added to self._programs
