# Lint as: python3
# Copyright 2020 The TensorFlow Authors. All Rights Reserved.
#
# Licensed under the Apache License, Version 2.0 (the "License");
# you may not use this file except in compliance with the License.
# You may obtain a copy of the License at
#
#     http://www.apache.org/licenses/LICENSE-2.0
#
# Unless required by applicable law or agreed to in writing, software
# distributed under the License is distributed on an "AS IS" BASIS,
# WITHOUT WARRANTIES OR CONDITIONS OF ANY KIND, either express or implied.
# See the License for the specific language governing permissions and
# limitations under the License.
# ==============================================================================
"""GShard Builder. To be used with xla_sharding + SPMD."""
import functools

from lingvo import compat as tf
from lingvo.core import base_model
from lingvo.core import builder
from lingvo.core import builder_layers
from lingvo.core import flat_beam_search_helper
from lingvo.core import gshard_layers
from lingvo.core import gshard_utils
from lingvo.core import layers
from lingvo.core import py_utils
import numpy as np
import six


def _ToInt32(t):
  return tf.cast(t, tf.int32)


class MoEBuilder(builder.Base):
  """Mixture-of-Experts, Dense and DenseSparse Builder.

  To be used with xla_sharding + SPMD.

  MoEBuilder can be used to construct MoE and non-MoE Transformer models.

  Such models are typically defined by introducing encoder and decoder layer
  stacks, for example::

      enc = builder.EncoderLayerStack('encoder', [
          builder.SelfAttention('self_attention'),
          builder.MoE('moe'),
          builder.SelfAttention('self_attention'),
          builder.DenseReluDense('dense_relu_dense'), ], 3)

      dec = builder.DecoderLayerStack('decoder', [
          builder.DecSelfAttention('dec_self_attention'),
          builder.DecEncAttention('dec_enc_attention'),
          builder.MoE('moe', decoder=True),
          builder.DecSelfAttention('dec_self_attention'),
          builder.DecEncAttention('dec_enc_attention'),
          builder.DenseReluDense('dense_relu_dense', decoder=True), ], 3)

  Each layer (e.g. builder.SelfAttention) is ultimately wrapped with
  builder.EncoderLayer or builder.DecoderLayer. These wrappers introduce
  Transformer residual connections and layer norm as well.

  Naturally supports input packing, where multiple segments are packed in a
  single vec row (e.g. packing 2 segments in a single row)::

      vec      [  4,   3,  24]
      segment_id  [  1,   1,   2] (0 would indicate padding)
      segment_pos [  0,   1,   0] (0 for first token in the segment etc)

  by adding Attention bias to Attention logits before applying tf.nn.softmax,
  bias calculated as follows::

      SelfAttention
        segment_id  [  1,   1,   2]
      =>
        bias       [[  0,   0,  -X],
                    [  0,   0,  -X],
                    [ -X,  -X,   0]], where X is a large number.

  Segments can only attend to itself::

      DecSelfAttention
        segment_id  [  1,   1,   2]
        segment_pos [  0,   1,   0]
      =>
        bias       [[  0,  -X,  -X],
                    [  0,   0,  -X],
                    [ -X,  -X,   0]], where X is a large number.

  Segments can only attend to itself, and pos 'i' can only attend to <= 'i'
  subsegment::

      DecEncAttention
        segment_id  [  1,   1,   2]
        encoder_segment_id  [  1,   2]
      =>
        bias       [[  0,  -X],
                    [  0,  -X],
                    [ -X,   0]], where X is a large number.

  Encoder layers must share same Graph input_endpoints, output_endpoints,
  Builder.{MoE,DenseReluDense,SelfAttention},
  so do Decoder layers (with decoder=true set where appropriate),
  Builder.{MoE,DenseReluDense,DecSelfAttention,DecEncAttention},
  so we can universally wrap them with Builder.{Encoder,Decoder}Layer and
  further stack with Builder.{Encoder,Decoder}LayerStack. To be moved from
  XlaShardingBuilder.

  TODO(lepikhin): enable MoE-Attention.
  """

  @classmethod
  def Params(cls):
    p = super().Params()
    p.Define('num_devices', 1,
             'The number of cores to split weights and computation over.')
    p.Define('num_groups', None,
             'The number of groups. Set to None to use num_devices.')
    p.Define('layer_norm_epsilon', 1e-6,
             'Epsilon for layer norm numerical stability.')
    p.Define('dtype', tf.float32, 'Datatype to use.')

    p.Define(
        'model_dim', 1024, 'Model dimension that applies to embedding '
        'layers and all Transformer layers.')

    p.Define(
        'dropout_rate', 0.0,
        'Universal dropout rate that applies to inputs, residual, '
        'and other Transformer layers.')

    p.Define(
        'noise_shape_broadcast_dims', None,
        'A list of dimension where the noise shape is broadcasted. For '
        'example, noise_shape = [n, h, w, 1] when '
        'noise_shape_broadcast_dims=[-1] ')

    # attention params
    p.Define('attention_num_heads', 1, 'Attention number of heads.')
    p.Define(
        'attention_num_memory_heads', None,
        'Attention number of memory heads. We only support '
        'attention_num_memory_heads of 1 or None (default).')
    p.Define('attention_key_value_dim', None,
             'Shared dimensionality for Attention keys, values.')
    p.Define('attention_dropout_prob', 0.0, 'Attention dropout probability.')
    p.Define('moe_dropout_rate', 0.0, 'MoE dropout probability.')
    p.Define(
        'attention_combine_dims', False, 'Attention optimization. '
        'The heads and key/value dimensions are combined in the variables '
        'and the computation.')
    p.Define('attention_combine_qkv', True, 'Attention optimization. '
             'Combine qkv matmul.')

    p.Define('ff_dim', None, 'DenseReluDense hidden dim.')

    # MoE params
    p.Define('e_dim', None, 'E dimension. Number of experts.')
    p.Define('c_dim', None, 'C dimension. Per-expert capacity.')
    p.Define('moe_hidden_dim', None, 'Mixture-of-Experts hidden dim.')
    p.Define('moe_activation', 'RELU', 'MoE activation function.')

    p.Define('second_expert_policy', 'all',
             'Mixture-of-Experts dispatch policy.')
    p.Define('second_expert_threshold', 0.,
             'Mixture-of-Experts second-best gate threshold.')
    p.Define('legacy_mtf_behavior', True,
             'Mixture-of-Experts legacy mtf behavior. No renormalization.')
    p.Define('label_smoothing', 0.1, 'Label smoothing.')
    p.Define('capacity_factor', None, 'Capacity factor. Overrides c_dim.')

    # Used in DecSelfAttentionRelativeBias:
    p.Define('relative_attention_type', None,
             'Attention type. None is default. Alternative is "bias".')
    p.Define('relative_attention_num_buckets', 32,
             'Relative attention num buckets.')
    p.Define('relative_attention_max_distance', 128,
             'Max relative distance (outer bucket boundary).')
    p.Define(
        'relative_attention_use_universal_1d_position', False,
        'Relative attention could rely on fake 1d position tensor, '
        'since only the relative difference matters and extra large '
        'negative logit bias term is added for attention across segments '
        'anyway. Set to True to enable the hack.')
    p.Define(
        'inflate_universal_relative_bias_to_match_batch_dimension', False,
        'If true, inflate the relative_bias tensor to match the batch '
        'dimension of the BLM logits. When BLM is partitioned along the batch '
        'dimension, this avoids the all-reduce for the relative_bias '
        'activation gradients, but performs the all-reduce for relative_bias '
        'weights instead. This may cause computation overhead when batch_size'
        'is much larger than num_batch_partitions, so it should only be used'
        'when batch_size is not too large compared to num_batch_partitions. '
        'This flag is ignored if relative_attention_use_universal_1d_position '
        'is set to False. Please see b/173612674#comment2 for more details.')

    p.Define('attention_extra_logit', None,
             'Extra logit for attention softmax.')
    p.Define(
        'attention_logits_dtype', None,
        'Using float32 for attention logits with fprop_dtype=bfloat16 '
        'generally makes training giant models more stable.')
    p.Define(
        'mask_dtype', None,
        'Using bfloat16 for fprop_dtype could be problematic for '
        'mask tensors, mask_dtype is a special dtype for such tensors.')
    p.Define(
        'gating_logits_dtype', None,
        'Using bfloat16 for fprop_dtype could be problematic for '
        'gating logits, gating_logits_dtype is a special dtype for such '
        'tensors.')

    p.Define(
        'conv_vars_reshape', False, 'Boolean, whether or not to '
        'change the shape of conv variables. For checkpoint backward '
        'compatibility only, deprecated soon. If True, the variable shape '
        'of _LNConv will be based on model_dim_reshape_segment')
    p.Define(
        'use_fused_depthwise_conv_autoregressive', False,
        'If True, use CausalDepthwiseConv for '
        'DepthwiseConvAutoregressive.')
    p.Define('ln_no_scale', False,
             'Override Builder._LN with Builder._LNNoScale.')
    p.Define('model_dim_reshape_segments', None,
             'Size of N when reshaping model dimension M to Nm')
    p.Define('use_xla_dynamic_update_slice', True, 'internal optimization')
    return p

  @classmethod
  def SetFPropDtype(cls, p, fprop_dtype):
    p.fprop_dtype = fprop_dtype
    if fprop_dtype == tf.bfloat16:
      p.attention_logits_dtype = tf.float32
    return p

  @property
  def _device_mesh(self):
    return None

  @property
  def _model_dim_reshape_segments(self):
    if self.params.model_dim_reshape_segments is None:
      return None
    elif isinstance(self.params.model_dim_reshape_segments, list):
      return self.params.model_dim_reshape_segments
    return [self.params.model_dim_reshape_segments]

  def _AdjustMSplit(self, split, m_dim):
    """Adjusts split annotation according to model_dim_reshape_segments."""
    tf.logging.info('################Called _AdjustSplit################')
    if split is None:
      return None
    # TO confirm: Adjusted model_dim_reshape_segments in Task()
    if self._model_dim_reshape_segments is None:
      return split
    new_split = list(split)
    for _ in self._model_dim_reshape_segments:
      new_split.insert(m_dim + 1, -1)
    return new_split

  def _AdjustMSplitByName(self, p_split_name):
    split = getattr(self.params, p_split_name, None)
    m_axis = p_split_name.find('m')
    if m_axis >= 0:
      split = self._AdjustMSplit(split, m_axis)
    return split

  def _Dropout(self, name, keep_prob, noise_shape_broadcast_dims=None):
    return super()._Dropout(
        name, keep_prob, noise_shape_broadcast_dims or
        self.params.noise_shape_broadcast_dims)

  def _OneHotEncode(self, name, dim):
    fprop_dtype = py_utils.FPropDtype(self.params)
    return self._Fn(name, fn=lambda x: tf.one_hot(x, dim, dtype=fprop_dtype))

  def _Var(self, name, weights, shared_var_collection_suffix=None):
    return gshard_layers.VarLayer.Params().Set(
        name=name,
        dtype=self.params.dtype,
        fprop_dtype=self.params.fprop_dtype,
        weights=weights,
        shared_var_collection_suffix=shared_var_collection_suffix)

  def _ShardedVar(self, name, weights, device_mesh):
    """Creates a layer of variables potentially sharded in a device mesh.

    Args:
      name: name of the layer.
      weights: list of (name, gshard_layers.ShardedWeightParams).
      device_mesh: device mesh used in mesh_split. If None, the variables will
        not be sharded

    Returns:
      A layer of variables sharded according to device_mesh and the weights'
      sharding specification in ShardedWeightParams.
    """

    if device_mesh is None:
      return self._Var(name=name, weights=weights)
    else:
      return gshard_layers.ShardedVarLayer.Params().Set(
          name=name,
          dtype=self.params.dtype,
          fprop_dtype=self.params.fprop_dtype,
          weights=weights,
          device_mesh=device_mesh)

  def _ShardedVarOn1DDeviceArray(self, name, weights):
    """Variables sharded along dimension 0.

    Args:
      name: name of the layer.
      weights: list of (name, py_utils.WeightParams).

    Returns:
      A layer of variables sharded on dimension 0 across all devices.
    """
    sharded_weights = []
    for k, v in weights:
      assert v.shape is not None and v.shape
      dims_mapping = [0] + [-1] * (len(v.shape) - 1)
      sharded_weights.append((k,
                              gshard_layers.ShardedWeightParams(
                                  shape=v.shape,
                                  init=v.init,
                                  dtype=v.dtype,
                                  collections=v.collections,
                                  tensor_split_dims_mapping=dims_mapping)))
    return self._ShardedVar(
        name=name,
        weights=sharded_weights,
        device_mesh=np.arange(self.params.num_devices))

  def _EmbeddingWeight(self,
                       name,
                       vocab_dim,
                       device_mesh=None,
                       w_mesh_split=None):
    return self._ShardedVar(
        name=name,
        weights=[('embedding',
                  gshard_layers.ShardedWeightParams(
                      init=py_utils.WeightInit.Gaussian(),
                      dtype=self.params.dtype,
                      shape=[vocab_dim, self.params.model_dim],
                      tensor_split_dims_mapping=w_mesh_split))],
        device_mesh=device_mesh)

  def SharedEmbSoftmax(self,
                       name,
                       vocab_size,
                       max_len,
                       logits_abs_max=None,
                       z_loss_coef=1e-4,
                       use_tgt_labels_size_as_loss_denominator=True):
    p = self.params
    return gshard_layers.SharedEmbeddingSoftmaxLayer.Params().Set(
        name=name,
        vocab_size=vocab_size,
        max_len=max_len,
        logits_abs_max=logits_abs_max,
        z_loss_coef=z_loss_coef,
        embedding_dim=p.model_dim,
        num_devices=p.num_devices,
        label_smoothing=p.label_smoothing,
        use_tgt_labels_size_as_loss_denominator=use_tgt_labels_size_as_loss_denominator
    )

  def Embedding(self, name, vocab_dim):
    # tf.logging.info('##############Saw some hints#################')
    return self._Graph(
        name, ['ids'], ['outputs'],
        ('->emb', self._EmbeddingWeight('w', vocab_dim)),
        ('ids->ids_split', self.Split('ids_split')),
        ('ids_split->one_hot_ids', self._OneHotEncode('one_hot_ids',
                                                      vocab_dim)),
        ('one_hot_ids->one_hot_ids_split', self.Split('one_hot_ids_split')),
        ('emb,one_hot_ids_split->outputs',
         self._Fn('einsum', fn=lambda w, x: tf.einsum('VH,BLV->BLH', w, x))))

  def SoftmaxWeight(self, name, vocab_dim):
    return self._Var(
        name=name,
        weights=[('softmax_weight',
                  py_utils.WeightParams(
                      init=py_utils.WeightInit.Uniform(
                          (((1. / self.params.model_dim)**0.5) * 3.0**0.5)),
                      dtype=self.params.dtype,
                      shape=[self.params.model_dim, vocab_dim]))])

  def Mask(self):

    def _apply_padding(x, segment_id):  # pylint: disable=invalid-name
      mask = tf.cast(tf.not_equal(segment_id, 0), x.dtype)
      for _ in range(len(x.shape) - len(mask.shape)):
        mask = tf.expand_dims(mask, -1)
      return x * mask

    return self._Fn('mask', fn=_apply_padding, fn_out=lambda x, y: x)

  def EncoderLayer(self, name, layer, residual_weight=1.0):
    """Returns params for lambda x: x + residual_weight * DropOut(layer(LN(x)))."""
    layer_input_keys = self._EncoderLayerInMapKeys
    layer_inputs = 'x,' + ','.join(['i.' + key for key in layer_input_keys[1:]])
    return self._Graph(
        name,
        ['i'],
        ['o'],
        ('i.vec,i.segment_id->input_masked', self.Mask()),
        ('input_masked->x', self._LN('ln')),
        (layer_inputs + '->y,o.aux_loss', layer),
        ('y->y_dropout', self._Dropout('y_dropout',
                                       1 - self.params.dropout_rate)),
        ('input_masked,y_dropout->o.vec',
         self._Add('add', residual_weight=residual_weight)),
    )

  @property
  def _EncoderLayerInMapKeys(self):
    return ['vec', 'segment_id', 'segment_pos']

  # We avoid Builder._Seq and Builder._Rep to improve theta / checkpoint
  # readability and reduce layer nesting.
  def EncoderLayerStack(self,
                        name,
                        sub_layers,
                        num=1,
                        use_repeat_layer=False,
                        spmd_pipeline_stages=1,
                        spmd_pipeline_microbatches=None):
    """Clean EncoderLayerStack with minimal layer nesting.

    E.g::

      encoder/
        layer_000/
          ln/w/
            scale
          self_attention/w/
            wq
            wk
            wv
            wo
        layer_001/
          ...

    will be constructed with::

      builder.EncoderLayerStack('encoder', [
          builder.SelfAttention('self_attention'),
          ...], ...)

    Args:
      name: Name of this layer
      sub_layers: Sublayers of the encoder layer.
      num: Number of encoder layers.
      use_repeat_layer: bool, whether to wrap num layers into a RepeatLayer.
      spmd_pipeline_stages: If > 1, use SPMD-shardable pipelining with this many
        pipeline stages.
      spmd_pipeline_microbatches: The number of microbatches when SPMD-shardable
        pipelining is used.

    Returns:
      The layer params.
    """
    return self._LayerStack(name, sub_layers, num, use_repeat_layer,
                            spmd_pipeline_stages, spmd_pipeline_microbatches,
                            self._EncoderLayerInMapKeys,
                            lambda n, p: self.EncoderLayer(name=n, layer=p))

  def DecoderLayer(self,
                   name,
                   layer,
                   conv_kernel_size=None,
                   norm_type='ln',
                   norm_policy='pre'):
    """A decoder layer.

    Args:
      name: Layer name.
      layer: Layer logic added to the compute graph.
      conv_kernel_size: The width of the kernel when convolution is added to
        layer norm.
      norm_type: String that describes the normalization type. Currently only
        supports 'ln'.
      norm_policy: String that describes the policy for applying normalzation.
        Currently only supports 'pre' for pre-transformation normalzation.

    Returns:
      Compute graph of decoder layer.
    """
    if conv_kernel_size is not None:
      if norm_type != 'ln':
        raise ValueError('Only ln supports conv. %s does not support conv.' %
                         norm_type)
      norm_layer = self._LNConv('ln', conv_kernel_size)
    elif norm_type == 'ln':
      norm_layer = self._LN('ln')
    elif norm_type == 'true_ln':
      norm_layer = self._TrueLN('true_ln')
    elif norm_type == 'pn':
      norm_layer = self._PN('pn')
    else:
      raise ValueError('Norm type %s not supported.' % norm_type)
    layer_input_keys = self._DecoderLayerInMapKeys
    layer_inputs = 'x,' + ','.join(['i.' + key for key in layer_input_keys[1:]])
    if norm_policy == 'pre':
      tf.logging.info('norm_policy == pre')
      return self._Graph(
          name,
          ['i'],
          ['o'],
          ('i.vec,i.segment_id->input_masked', self.Mask()),
          ('input_masked->x', norm_layer),
          (layer_inputs + '->y,o.aux_loss', layer),
          ('y->y_dropout',
           self._Dropout('y_dropout', 1 - self.params.dropout_rate)),
          ('input_masked,y_dropout->o.vec', self._Add('add')),
      )
    if norm_policy == 'primer':
      tf.logging.info('norm_policy == primer')
      indx = int(name[-3:])
      if indx % 2 == 0:
        return self._Graph(
            name,
            ['i'],
            ['o'],
            ('i.vec,i.segment_id->input_masked', self.Mask()),
            ('input_masked->x', norm_layer),
            (layer_inputs + '->y,o.aux_loss', layer),
            ('y->y_dropout',
             self._Dropout('y_dropout', 1 - self.params.dropout_rate)),
            ('input_masked,y_dropout->o.vec', self._Add('add')),
        )
      else:
        tf.logging.info('norm_policy == else')
        return self._Graph(
            name,
            ['i'],
            ['o'],
            ('i.vec,i.segment_id->x', self.Mask()),
            (layer_inputs + '->y,o.aux_loss', layer),
            ('y->y_norm', norm_layer),
            ('y_norm->y_dropout',
             self._Dropout('y_dropout', 1 - self.params.dropout_rate)),
            ('x,y_dropout->o.vec', self._Add('add')),
        )
    raise ValueError('Unsupported norm policy: %s' % norm_policy)

  @property
  def _DecoderLayerInMapKeys(self):
    return [
        'vec', 'segment_id', 'segment_pos', 'encoder_output',
        'encoder_segment_id', 'encoder_segment_pos'
    ]

  def DecoderLayerStack(self,
                        name,
                        sub_layers,
                        num=1,
                        conv_kernel_size=None,
                        norm_type='ln',
                        norm_policy='pre',
                        use_repeat_layer=False,
                        spmd_pipeline_stages=1,
                        spmd_pipeline_microbatches=None):
    """Clean DecoderLayerStack, similar to EncoderLayerStack."""

    tf.logging.info('################Called this DecoderLayerStack################')
    def _DecoderLayer(n, p):
      return self.DecoderLayer(
          n,
          p,
          conv_kernel_size=conv_kernel_size,
          norm_type=norm_type,
          norm_policy=norm_policy)

    return self._LayerStack(name, sub_layers, num, use_repeat_layer,
                            spmd_pipeline_stages, spmd_pipeline_microbatches,
                            self._DecoderLayerInMapKeys, _DecoderLayer)

  def Repeat(self, name, body, repeat=1, per_layer_vars=True):
    """Wrapper to call builder_layers.RepeatLayer."""
    return builder_layers.RepeatLayer.Params().Set(
        name=name,
        body=body,
        repeat=repeat,
        per_layer_vars=per_layer_vars,
        unroll='eval_only')

  def ShardablePipeline(self, name, body, stages):
    """Wrapper to call gshard_layers.LayerwiseShardablePipelinedLayer."""
    return gshard_layers.LayerwiseShardablePipelinedLayer.Params().Set(
        name=name, num_stages=stages, single_stage_body=body)

  def _LayerStack(self, name, sub_layers, num, use_repeat_layer,
                  spmd_pipeline_stages, spmd_pipeline_microbatches, imap_keys,
                  layer_fn):
    # TODO(yuanzx): Consider refactor this into a layer.
    tf.logging.info('##############Saw some hints#################')
    assert 'segment_id' in imap_keys
    if use_repeat_layer:
      assert self.params.deterministic_dropout
    stack = []
    for key in imap_keys:
      tf.logging.info('################Split for %s################', key)
      stack.append(
          ('i.' + key + '->' + key + '_split', self.Split(key + '_split')))

    stack += [
        (imap_keys[0] + '_split->x_000',
         self._Dropout('input_dropout', 1 - self.params.dropout_rate)),
        ('i.aux_loss->loss_000', self._Identity('loss_000')),
    ]

    def _SubLayersBlock(l, idx):
      map_inputs = 'x_%03d,' + ','.join(
          [key + '_split' for key in imap_keys[1:]])
      return [((map_inputs + '->imap_%03d') % (idx, idx),
               self._CreateNestedMap(name='imap_%03d' % idx, keys=imap_keys)),
              ('imap_%03d->omap_%03d' % (idx, idx),
               layer_fn('layer_%03d' % idx, l)),
              ('omap_%03d.vec->x_%03d' % (idx, idx + 1),
               self._Identity('vec_%03d' % idx)),
              ('loss_%03d,omap_%03d.aux_loss->loss_%03d' % (idx, idx, idx + 1),
               self._Add('loss_%03d' % (idx + 1)))]

    i = 0
    assert num % spmd_pipeline_stages == 0
    layers_per_stage = num // spmd_pipeline_stages
    main_stack = []
    if use_repeat_layer:
      blocks = []
      for l in sub_layers:
        blocks += _SubLayersBlock(l, i)
        i += 1
      body_inputs = 'x_000,loss_000,' + ','.join(
          [key + '_split' for key in imap_keys[1:]])
      body_outputs = 'x_%03d,loss_%03d,' % (i, i) + ','.join(
          [key + '_split' for key in imap_keys[1:]])
      body_p = self._Graph('blocks_body', body_inputs.split(','),
                           body_outputs.split(','), *blocks)
      repeat_p = self.Repeat(
          name='blocks', body=body_p, repeat=layers_per_stage)
      main_stack = [
          (body_inputs + '->' + body_outputs.replace('_split', '_split_out'),
           repeat_p)
      ]
    else:
      for _ in range(layers_per_stage):
        for l in sub_layers:
          # x_i, loss_i => x_{i+1}, loss_{i+1}
          main_stack += _SubLayersBlock(l, i)
          i += 1

    if spmd_pipeline_stages > 1:
      # TODO(yuanzx): Consider refactor this into a layer.

      # Reshape each input into microbatches.
      def _ToMicroBatches(key):

        def _ReshapeToMicroBatches(x):
          assert x.shape[0] % spmd_pipeline_microbatches == 0
          # First reshape to [microbatch_size, spmd_pipeline_microbatches, ..]
          # then transpose to [spmd_pipeline_microbatches, microbatch_size, ...]
          # because we want each microbatch to be sharded the same way as the
          # original batch dimension.
          new_shape = [
              x.shape[0] // spmd_pipeline_microbatches,
              spmd_pipeline_microbatches
          ]
          new_shape += x.shape[1:]
          perm = list(range(len(new_shape)))
          perm[0] = 1
          perm[1] = 0
          return tf.transpose(tf.reshape(x, new_shape), perm)

        return (key + '->' + key + '_m',
                self._Fn(key + '_microbatched', _ReshapeToMicroBatches))

      stack += [
          _ToMicroBatches(k)
          for k in ['x_000'] + [key + '_split' for key in imap_keys[1:]]
      ]

      # Pipelining requires each input/output to have a num_microbatches
      # dimension, but loss is a scalar. We pad it to the shape
      # [spmd_pipeline_microbatches] to compute per-microbatch loss, then sum
      # them together after the pipeline.
      def _PadLoss(x):
        return tf.pad(tf.reshape(x, [1]), [[0, spmd_pipeline_microbatches - 1]])

      stack.append(
          ('loss_000->loss_000_m', self._Fn('loss_padded_microbatched',
                                            _PadLoss)))
      body_inputs = 'x_000,loss_000,' + ','.join(
          [key + '_split' for key in imap_keys[1:]])
      body_outputs = 'x_%03d,loss_%03d,' % (i, i) + ','.join(
          [key + '_split' for key in imap_keys[1:]])
      body_p = self._Graph('pipeline_body', body_inputs.split(','),
                           body_outputs.split(','), *main_stack)
      pipeline_p = self.ShardablePipeline(
          name='pipeline', body=body_p, stages=spmd_pipeline_stages)
      pipeline_inputs = 'x_000_m,loss_000_m,' + ','.join(
          [key + '_split_m' for key in imap_keys[1:]])
      pipeline_outputs = 'x_%03d_m,loss_%03d_m,' % (i, i) + ','.join(
          [key + '_split_out_m' for key in imap_keys[1:]])
      main_stack = [(pipeline_inputs + '->' + pipeline_outputs, pipeline_p)]

      # Reshape outputs to the original shape without microbatches.
      def _ToBatches(key):

        def _ReshapeToBatches(x):
          perm = list(range(len(x.shape)))
          perm[0] = 1
          perm[1] = 0
          x = tf.transpose(x, perm)
          return tf.reshape(x, [x.shape[0] * x.shape[1]] + x.shape[2:])

        return (key + '_m->' + key,
                self._Fn(key + '_unmicrobatched', _ReshapeToBatches))

      main_stack += [
          _ToBatches(k) for k in (['x_%03d' % i] +
                                  [key + '_split_out' for key in imap_keys[1:]])
      ]
      # Sum the per-microbatch losses.
      main_stack.append(('loss_%03d_m->loss_%03d' % (i, i),
                         self._Fn('loss_combined', tf.reduce_sum)))

    stack += main_stack
    stack += [
        (('loss_%03d->o.aux_loss' % i), self._Identity('output_loss')),
        (('x_%03d->y_norm' % i), self._LN('final_layer_norm')),
        ('y_norm->y_dropout',
         self._Dropout('outputs_dropout', 1 - self.params.dropout_rate)),
        ('y_dropout,segment_id_split->o.vec', self.Mask()),
    ]
    return self._Graph(name, ['i'], ['o'], *stack)

  def _DenseReluDenseWeights(self,
                             name,
                             device_mesh=None,
                             wi_mesh_split=None,
                             wo_mesh_split=None):
    return self._ShardedVar(
        name=name,
        weights=[('wi',
                  gshard_layers.ShardedWeightParams(
                      init=py_utils.WeightInit.Uniform(
                          (((1. / self.params.model_dim)**0.5) * 3.0**0.5)),
                      dtype=self.params.dtype,
                      shape=[self.params.model_dim, self.params.ff_dim],
                      tensor_split_dims_mapping=wi_mesh_split)),
                 ('wo',
                  gshard_layers.ShardedWeightParams(
                      init=py_utils.WeightInit.Uniform(
                          (((1. / self.params.ff_dim)**0.5) * 3.0**0.5)),
                      dtype=self.params.dtype,
                      shape=[self.params.ff_dim, self.params.model_dim],
                      tensor_split_dims_mapping=wo_mesh_split))],
        device_mesh=device_mesh)

  def DenseReluDense(self, name, decoder=False, activation='relu'):
    if decoder:
      input_endpoints = self._DecoderLayerInMapKeys
    else:
      input_endpoints = self._EncoderLayerInMapKeys
    # Note that dropout is used here, but not in the MoE layer by default.

    if activation == 'relu':
      activation_fn = tf.nn.relu
    elif activation == 'gelu':
      activation_fn = lambda x: tf.nn.gelu(x, approximate=True)
    elif activation == 'sqr_relu':
      activation_fn = lambda x: tf.math.square(tf.nn.relu(x))
    else:
      raise ValueError('Activation %s not supported.' % activation)

    tf.logging.info('##############Saw some hints#################')
    return self._Graph(
        name,
        input_endpoints,
        ['outputs', 'aux_loss'],
        ('->wi,wo', self._DenseReluDenseWeights('w')),
        ('wi,vec->h',
         self._Fn('wi', fn=lambda wi, vec: tf.einsum('MH,BLM->BLH', wi, vec))),
        ('h->h_%s' % activation, self._Fn(activation, activation_fn)),
        ('h_%s->h_dropout' % activation,
         self._Dropout('input_dropout', 1 - self.params.dropout_rate)),
        ('wo,h_dropout->outputs_pre_split',
         self._Fn(
             'wo',
             fn=lambda wo, h_dropout: tf.einsum('HM,BLH->BLM', wo, h_dropout))),
        ('outputs_pre_split->outputs', self.Split('outputs_split')),
        ('->aux_loss', self._zero_aux_loss('aux_loss')),
    )

  def _DenseReluDenseWeightsGatedGELU(self,
                                      name,
                                      device_mesh=None,
                                      wi_mesh_split=None,
                                      wo_mesh_split=None):
    # Gated GELU.  There are two separate linear transformations applied in
    # parallel to the inputs.  You take the gelu of one of them and then
    # multiply the two componentwise.
    return self._ShardedVar(
        name=name,
        weights=[('wi_0',
                  gshard_layers.ShardedWeightParams(
                      init=py_utils.WeightInit.Uniform(
                          (((1. / self.params.model_dim)**0.5) * 3.0**0.5)),
                      dtype=self.params.dtype,
                      shape=[self.params.model_dim, self.params.ff_dim],
                      tensor_split_dims_mapping=wi_mesh_split)),
                 ('wi_1',
                  gshard_layers.ShardedWeightParams(
                      init=py_utils.WeightInit.Uniform(
                          (((1. / self.params.model_dim)**0.5) * 3.0**0.5)),
                      dtype=self.params.dtype,
                      shape=[self.params.model_dim, self.params.ff_dim],
                      tensor_split_dims_mapping=wi_mesh_split)),
                 ('wo',
                  gshard_layers.ShardedWeightParams(
                      init=py_utils.WeightInit.Uniform(
                          (((1. / self.params.ff_dim)**0.5) * 3.0**0.5)),
                      dtype=self.params.dtype,
                      shape=[self.params.ff_dim, self.params.model_dim],
                      tensor_split_dims_mapping=wo_mesh_split))],
        device_mesh=device_mesh)

  def DenseReluDenseGated(self, name, activation_fn, decoder=False):
    if decoder:
      input_endpoints = self._DecoderLayerInMapKeys
    else:
      input_endpoints = self._EncoderLayerInMapKeys

    def _Impl(wi_0, wi_1, inputs):
      return tf.math.multiply(
          activation_fn(tf.einsum('MH,BLM->BLH', wi_0, inputs)),
          # linear / pass-through
          tf.einsum('MH,BLM->BLH', wi_1, inputs))

    tf.logging.info('##############Saw some hints#################')
    return self._Graph(
        name,
        input_endpoints,
        ['outputs', 'aux_loss'],
        ('->wi_0,wi_1,wo', self._DenseReluDenseWeightsGatedGELU('w')),
        ('wi_0,wi_1,vec->h', self._Fn('wi', fn=_Impl)),
        ('h->h_dropout',
         self._Dropout('input_dropout', 1 - self.params.dropout_rate)),
        ('wo,h_dropout->outputs_pre_split',
         self._Fn(
             'wo',
             fn=lambda wo, h_dropout: tf.einsum('HM,BLH->BLM', wo, h_dropout))),
        ('outputs_pre_split->outputs', self.Split('outputs_split')),
        ('->aux_loss', self._zero_aux_loss('aux_loss')),
    )

  def DenseReluDenseGatedGELU(self, name, decoder=False):
    return self.DenseReluDenseGated(
        name, lambda x: tf.nn.gelu(x, approximate=True), decoder=decoder)

  def DenseReluDenseGatedSILU(self, name, decoder=False):
    return self.DenseReluDenseGated(name, tf.nn.silu, decoder=decoder)

  def MoE(self, name, decoder=False):
    """Returns layer params to compute (outputs, scalar_aux_loss)."""
    if decoder:
      input_endpoints = self._DecoderLayerInMapKeys
    else:
      input_endpoints = self._EncoderLayerInMapKeys

    tf.logging.info('##############Saw some hints#################')
    return self._Graph(
        name, input_endpoints, ['outputs', 'aux_loss'],
        ('vec->input_split', self.Split('input_split')),
        ('segment_id->segment_id_split', self.Split('segment_id_split')),
        ('->wi,wo', self._ShardedFeedForwardNetworksWeights(name)),
        ('input_split,segment_id_split,wi,wo->outputs_pre_split,aux_loss',
         self._ShardedMoEPositionWiseFeedForwardNetworks('ffw')),
        ('outputs_pre_split->outputs', self.Split('outputs_split')))

  # Multi-headed attention Tensors:
  # q: BLHD [batch, length,        heads, key_value]
  # k: BMHD [batch, memory_length, heads, key_value]
  # v: BMHD [batch, memory_length, heads, key_value]
  #
  # logits:  BLHM
  # bias:    BLM
  #
  # weights: BLHM [batch, length, heads, memory_length]
  #
  # outputs: BLHD [batch, length, heads, key_value]
  def Attention(self, name):
    """Attention with multiple attention heads.

    Keys, values share same dimensionality
    params.self.params.attention_key_value_dim.

    Args:
      name: name of the layer

    Returns:
      The Attention layer params.
    """
    p = self.params

    def _AddBiasF32(logits, bias):
      # logits: BLHM [batch, length, heads, memory_length]
      # bias: BLHM [batch, length, heads, memory_length]
      #       (in case of attention with relative bias) OR
      #
      #       BLM  [batch, length, memory_length]
      #       (default masking bias with very negative logits).
      bias = tf.cast(bias, logits.dtype)
      if bias.shape.ndims == 3:
        # Expanding the 'heads' dimension
        retval = logits + tf.expand_dims(bias, 2)
      else:
        assert bias.shape.ndims == 4
        retval = logits + bias
      return retval

    def _ReduceLogsumexp(x):
      max_logit = tf.math.reduce_max(
          tf.stop_gradient(x), axis=-1, keepdims=True)

      extra_logit = p.attention_extra_logit
      if extra_logit is not None:
        extra_logit = tf.convert_to_tensor(extra_logit, max_logit.dtype)
        max_logit = tf.math.maximum(max_logit, extra_logit)
      x -= max_logit
      exp_x = tf.math.exp(x)
      sum_exp_x = tf.math.reduce_sum(exp_x, axis=-1, keepdims=True)
      if extra_logit is not None:
        sum_exp_x += tf.math.exp(extra_logit - max_logit)
      return tf.math.log(sum_exp_x) + max_logit

    def _LogSoftmax(x):
      return x - _ReduceLogsumexp(x)

    def _LogitsFnF32(q, k):
      # logits.dtype == tf.float32 leads to better training stability
      if p.attention_logits_dtype is not None:
        q = tf.cast(q, p.attention_logits_dtype)
        k = tf.cast(k, p.attention_logits_dtype)
      return tf.einsum('BLHD,BMHD->BLHM', q, k)

    def _SoftmaxF32(x):
      # expecting x.dtype == tf.float32
      #
      # TODO(lepikhin): consider
      # if p.attention_extra_logit is None:
      #   return tf.nn.softmax(x)
      softmax = tf.math.exp(_LogSoftmax(x))
      softmax = tf.cast(softmax, py_utils.FPropDtype(self.params))
      return softmax

    tf.logging.info('##############Saw some hints#################')
    return self._Graph(
        name,
        ['_q', '_k', '_v', 'bias'],
        ['outputs'],
        ('_q->q', self.Split('_q')),
        ('_k->k', self.Split('_k')),
        ('_v->v', self.Split('_v')),
        ('q,k->l', self._Fn('logits', fn=_LogitsFnF32)),
        ('l,bias->logits', self._Fn('bias', fn=_AddBiasF32)),
        ('logits->w', self._Fn('weights', _SoftmaxF32)),
        ('w->weights',
         self._Dropout('dropout', 1 - self.params.attention_dropout_prob)),
        ('weights,v->outputs',
         self._Fn(
             'outputs',
             fn=lambda weights, v: tf.einsum('BLHM,BMHD->BLHD', weights, v))),
    )

  def _ComputeAttenOutputs(self, o, wo):
    p = self.params
    if p.attention_combine_dims:
      wo = tf.reshape(
          wo, [p.attention_num_heads, p.attention_key_value_dim, p.model_dim])
    return tf.einsum('HDM,BLHD->BLM', wo, o)

  def _EncNotVisible(self, a, b):
    """a, b are encoder_segment_id, decoder_segment_id Tensors."""
    a, b = tf.expand_dims(a, -1), tf.expand_dims(b, -2)
    # NotVisible == (a != b) || !((a!=0) || (b != 0))
    #            == (a != b) || ((a==0) && (b == 0))
    # ignore segment_id == 0.
    ret = tf.equal(a, 0)
    ret = tf.logical_and(ret, tf.equal(b, 0))
    ret = tf.logical_or(ret, tf.not_equal(a, b))
    return tf.cast(ret, py_utils.FPropDtype(self.params))

  def SelfAttention(self,
                    name,
                    device_mesh=None,
                    w_qkv_mhd_mesh_split=None,
                    wo_hdm_mesh_split=None):
    """TransformerEncoder SelfAttention."""
    # pyformat: disable
    return self._Graph(
        name, self._EncoderLayerInMapKeys, [
            'outputs',
            'aux_loss'
        ],
        ('->wq,wk,wv,wo', self._AttentionWeights(
            'w', device_mesh, w_qkv_mhd_mesh_split, wo_hdm_mesh_split)),
        ('segment_id->bias',
         self._Fn('bias',
                  fn=lambda x: self._EncNotVisible(x, x) * (-1e+09),
                  fn_out=lambda x: x + x[-1])),
        ('vec,wq,wk,wv->q,k,v', self._ComputeQKVCombine('qkv')),
        ('q,k,v,bias->o', self.Attention('attention')),
        ('->aux_loss', self._zero_aux_loss('aux_loss')),
        ('o,wo->outputs', self._Fn('outputs', fn=self._ComputeAttenOutputs)))
    # pyformat: enable

  def DecEncAttention(self,
                      name,
                      device_mesh=None,
                      w_qkv_mhd_mesh_split=None,
                      wo_hdm_mesh_split=None):
    """Transformer Decoder-Encoder Attention."""
    # pyformat: disable
    return self._Graph(
        name, self._DecoderLayerInMapKeys, [
            'outputs',
            'aux_loss',
        ],
        ('->wq,wk,wv,wo', self._AttentionWeights(
            'w', device_mesh, w_qkv_mhd_mesh_split, wo_hdm_mesh_split)),
        ('segment_id,encoder_segment_id->bias',
         self._Fn('bias', fn=lambda a, b: -1e+09 * self._EncNotVisible(a, b))),
        ('vec,wq->q', self._ComputeQKV('q')),
        ('encoder_output,wk->k', self._ComputeQKV('k')),
        ('encoder_output,wv->v', self._ComputeQKV('v')),
        ('q,k,v,bias->o', self.Attention('attention')),
        ('->aux_loss', self._zero_aux_loss('aux_loss')),
        ('o,wo->outputs', self._Fn('outputs', fn=self._ComputeAttenOutputs)))
    # pyformat: enable

  def _DecNotVisible(self, segment_id, segment_pos):
    """Causal padding with segment_id and segment_pos."""
    a, b = tf.expand_dims(segment_id, -1), tf.expand_dims(segment_id, -2)
    ret = tf.equal(a, 0)
    ret = tf.logical_and(ret, tf.equal(b, 0))
    ret = tf.logical_or(ret, tf.not_equal(a, b))
    # position (~row) is less that memory position(~column)
    causal = tf.less(
        tf.expand_dims(segment_pos, -1), tf.expand_dims(segment_pos, -2))
    ret = tf.math.logical_or(causal, ret)
    return tf.cast(ret, py_utils.FPropDtype(self.params))

  def _DecComputeBiasGraphEdge(self):
    """Returns an edge of GraphLayer to compute attenion bias for Decoders."""
    return ('segment_id,segment_pos->qq_bias',
            self._Fn(
                'bias', fn=lambda x, y: self._DecNotVisible(x, y) * (-1e+09)))

  def DecSelfAttention(self,
                       name,
                       device_mesh=None,
                       w_qkv_mhd_mesh_split=None,
                       wo_hdm_mesh_split=None):
    """TransformerDecoder SelfAttention.

    Note that attention bias (see _DecNotvisible) ensures that current position
    (~row) is less that memory position(~column).

    Args:
      name: name of the layer.
      device_mesh: device_mesh for sharding (if specified)
      w_qkv_mhd_mesh_split: mesh split for qkv weigthts (if specified)
      wo_hdm_mesh_split: mesh split for output weights (if specified)

    Returns:
      layer params for TransformerDecoder SelfAttention.
    """
    p = self.params
    state_shape = [
        None, None, p.attention_num_memory_heads or p.attention_num_heads,
        p.attention_key_value_dim
    ]

    # pyformat: disable
    return self._Graph(
        name, self._DecoderLayerInMapKeys, [
            'outputs',
            'aux_loss',
        ],
        ('->wq,wk,wv,wo', self._AttentionWeights(
            'w', device_mesh, w_qkv_mhd_mesh_split, wo_hdm_mesh_split)),
        ('vec,wq,wk,wv->q,k,v', self._ComputeQKVCombine('qkv')),
        ('k->k_full', self._AttentionState('k_state', state_shape)),
        ('v->v_full', self._AttentionState('v_state', state_shape)),
        self._DecComputeBiasGraphEdge(),
        ('qq_bias->bias_full', self._Override('dec_self_attention_bias')),
        ('q,k_full,v_full,bias_full->o', self.Attention('attention')),
        ('->aux_loss', self._zero_aux_loss('aux_loss')),
        ('o,wo->outputs', self._Fn('outputs', fn=self._ComputeAttenOutputs)))
    # pyformat: enable

  def DecMultiDconvHeadAttention(self,
                                 name,
                                 device_mesh=None,
                                 w_qkv_mhd_mesh_split=None,
                                 wo_hdm_mesh_split=None):
    """TransformerDecoder DecMultiDconvHeadAttention.

    Args:
      name: name of the layer.
      device_mesh: device_mesh for sharding (if specified)
      w_qkv_mhd_mesh_split: mesh split for qkv weigthts (if specified)
      wo_hdm_mesh_split: mesh split for output weights (if specified)

    Returns:
      layer params for TransformerDecoder DecMultiDconvHeadAttention.
    """
    p = self.params
    state_shape = [
        None, None, p.attention_num_memory_heads or p.attention_num_heads,
        p.attention_key_value_dim
    ]

    # pyformat: disable
    return self._Graph(
        name, self._DecoderLayerInMapKeys, [
            'outputs',
            'aux_loss',
        ],
        ('->wq,wk,wv,wo', self._AttentionWeights(
            'w', device_mesh, w_qkv_mhd_mesh_split, wo_hdm_mesh_split)),
        ('vec,wq,wk,wv->pre_q,pre_k,pre_v', self._ComputeQKVCombine('qkv')),
        ('pre_q->q',
         self.DepthwiseConvAutoregressive('q_dconv',
                                          kernel_size=3,
                                          model_dims=[p.attention_num_heads,
                                                      p.attention_key_value_dim])),
        ('pre_k->k',
         self.DepthwiseConvAutoregressive('k_dconv',
                                          kernel_size=3,
                                          model_dims=[p.attention_num_memory_heads or p.attention_num_heads,
                                                      p.attention_key_value_dim])),
        ('pre_v->v',
         self.DepthwiseConvAutoregressive('v_dconv',
                                          kernel_size=3,
                                          model_dims=[p.attention_num_memory_heads or p.attention_num_heads,
                                                      p.attention_key_value_dim])),
        ('k->k_full', self._AttentionState('k_state', state_shape)),
        ('v->v_full', self._AttentionState('v_state', state_shape)),
        self._DecComputeBiasGraphEdge(),
        ('qq_bias->bias_full', self._Override('dec_self_attention_bias')),
        ('q,k_full,v_full,bias_full->o', self.Attention('attention')),
        ('->aux_loss', self._zero_aux_loss('aux_loss')),
        ('o,wo->outputs', self._Fn('outputs', fn=self._ComputeAttenOutputs)))
    # pyformat: enable

  def _RelativePositionBucket(self, relative_position, bidirectional=False):
    p = self.params
    fprop_dtype = py_utils.FPropDtype(self.params)

    num_buckets = p.relative_attention_num_buckets
    max_distance = tf.cast(p.relative_attention_max_distance, fprop_dtype)
    ret = 0
    n = -relative_position
    if bidirectional:
      num_buckets //= 2
      ret += _ToInt32(tf.less(n, 0)) * num_buckets
      n = tf.math.abs(n)
    else:
      n = tf.maximum(n, 0)
    # now n is in the range [0, inf)
    max_exact = num_buckets // 2
    is_small = tf.less(n, max_exact)
    # should be component-wise tf.math.log
    val_if_large = max_exact + _ToInt32(
        tf.math.log(tf.cast(n, fprop_dtype) / max_exact) /
        tf.math.log(max_distance / max_exact) * (num_buckets - max_exact))
    val_if_large = tf.math.minimum(val_if_large, num_buckets - 1)
    ret += tf.where(is_small, n, val_if_large)
    return ret

  # When training query_segment_pos = key_segment_pos, of shape [batch, time].
  # When decoding query_segment_pos is [batch, beam_size]
  # but key_segment_pos is [batch, memory_size] (because of k_pos StateLayer).
  def _AddRelativeBias(self,
                       bias,
                       query_segment_pos,
                       key_segment_pos,
                       relative_bias_weights,
                       bidirectional=False):
    p = self.params
    fprop_dtype = py_utils.FPropDtype(self.params)

    if p.relative_attention_use_universal_1d_position:
      assert (int(key_segment_pos.shape[-1]) == int(
          query_segment_pos.shape[-1])), (key_segment_pos.shape,
                                          query_segment_pos.shape)
      batch_size = query_segment_pos.shape.as_list()[0]
      len_dim = key_segment_pos.shape.as_list()[-1]
      key_segment_pos = query_segment_pos = tf.expand_dims(
          tf.range(len_dim), axis=0)

    # Relative position is defined in such a way that when query is in the
    # future relative to the key, the value of relative position is negative.
    relative_position = (
        tf.expand_dims(key_segment_pos, -2) -
        tf.expand_dims(query_segment_pos, -1))
    relative_bucket = self._RelativePositionBucket(relative_position,
                                                   bidirectional)

    relative_bucket_one_hot = tf.one_hot(
        relative_bucket, p.relative_attention_num_buckets, dtype=fprop_dtype)
    # relative_bucket_one_hot:
    # ..LJX - [batch?, length, memory_length, num_buckets]
    #
    # relative_bias_weights:
    # HX - [num_heads, num_buckets]
    #
    # relative_bias_inc:
    # [batch?, length, heads, memory_length]
    if (p.relative_attention_use_universal_1d_position and
        p.inflate_universal_relative_bias_to_match_batch_dimension):
      assert relative_bucket_one_hot.shape.ndims == 4
      relative_bucket_one_hot = tf.tile(relative_bucket_one_hot,
                                        [batch_size, 1, 1, 1])

    relative_bias_inc = tf.einsum('HX,...LJX->...LHJ', relative_bias_weights,
                                  relative_bucket_one_hot)
    if (relative_bias_inc.shape.ndims == 3 and
        not p.inflate_universal_relative_bias_to_match_batch_dimension):
      assert p.relative_attention_use_universal_1d_position
      relative_bias_inc = tf.expand_dims(relative_bias_inc, 0)

    # Eventually we add bias to BLHM [batch, length, heads, memory_length]
    # logits tensor, so we make 'heads' dim next to last.

    return tf.expand_dims(bias, -2) + relative_bias_inc

  def _EncoderAddRelativeBias(self, bias, segment_pos, relative_bias_weights):
    query_segment_pos, key_segment_pos = segment_pos, segment_pos
    bidirectional = True  # Encoder attention bias is always bidirectional.
    return self._AddRelativeBias(bias, query_segment_pos, key_segment_pos,
                                 relative_bias_weights, bidirectional)

  def SelfAttentionRelativeBias(self,
                                name,
                                device_mesh=None,
                                w_qkv_mhd_mesh_split=None,
                                wo_hdm_mesh_split=None):
    """TransformerEncoder SelfAttention with relative Attention Bias."""
    p = self.params
    collections = None
    if p.relative_attention_type == 'bias_shared':
      # Collection name is used as a unique ID to retrieve the shared variable.
      #
      # This name must be different for SelfAttentionRelativeBias (Encoder), and
      # must have a suffix matching shared_var_collection_suffix, e.g.
      # 'shared_var'.
      collections = ['_self_attention_shared_var']
    else:
      assert p.relative_attention_type == 'bias', p.relative_attention_type

    # pyformat: disable
    return self._Graph(
        name, self._EncoderLayerInMapKeys, [
            'outputs',
            'aux_loss'
        ],
        ('->wq,wk,wv,wo', self._AttentionWeights(
            'w', device_mesh, w_qkv_mhd_mesh_split, wo_hdm_mesh_split)),
        ('->relative_bias_weights',
         self._RelativeAttentionBiasWeights('wrb', collections)),
        ('segment_id->segment_bias',
         self._Fn('bias',
                  fn=lambda x: self._EncNotVisible(x, x) * (-1e+09),
                  fn_out=lambda x: x + x[-1])),
        ('segment_bias,segment_pos,relative_bias_weights->bias',
         self._Fn('relative_bias', fn=self._EncoderAddRelativeBias)),
        ('vec,wq,wk,wv->q,k,v', self._ComputeQKVCombine('qkv')),
        ('q,k,v,bias->o', self.Attention('attention')),
        ('->aux_loss', self._zero_aux_loss('aux_loss')),
        ('o,wo->outputs', self._Fn('outputs', fn=self._ComputeAttenOutputs)))
    # pyformat: enable

  def DecSelfAttentionRelativeBias(self,
                                   name,
                                   device_mesh=None,
                                   w_qkv_mhd_mesh_split=None,
                                   wo_hdm_mesh_split=None):
    """DecSelfAttention with relative Attention Bias.

    Note that attention bias (see _DecNotVisible) ensures that current position
    (~row) is less that memory position(~column).

    In addition to masking bias we use per-head per-relative position bucket
    relative_bias_weights tensor (see _RelativeAttentionBiasWeights) of shape
    [num heads, num relative position buckets]
    (e.g. [128, 32] for Meena 64B).

    We compute relative position bucket for every position pair, relative_bucket
    tensor of shape [batch, length, length] and do
    tf.gather(relative_bias_weights, relative_bucket, axis=1)
    to compute per position-pair bias.

    Args:
      name: name of the layer.
      device_mesh: device_mesh for sharding (if specified)
      w_qkv_mhd_mesh_split: mesh split for qkv weigthts (if specified)
      wo_hdm_mesh_split: mesh split for output weights (if specified)

    Returns:
      The layer params.
    """
    p = self.params
    collections = None
    if p.relative_attention_type == 'bias_shared':
      # Collection name is used as a unique ID to retrieve the shared variable.
      #
      # This name must be different for SelfAttentionRelativeBias (Encoder), and
      # must have a suffix matching shared_var_collection_suffix, e.g.
      # 'shared_var'.
      collections = ['_dec_self_attention_shared_var']
    else:
      assert p.relative_attention_type == 'bias', p.relative_attention_type

    state_shape = [
        None, None, p.attention_num_memory_heads or p.attention_num_heads,
        p.attention_key_value_dim
    ]

    # pyformat: disable
    return self._Graph(
        name, self._DecoderLayerInMapKeys, [
            'outputs',
            'aux_loss',
        ],
        ('->wq,wk,wv,wo', self._AttentionWeights(
            'w', device_mesh, w_qkv_mhd_mesh_split, wo_hdm_mesh_split)),
        ('->relative_bias_weights', self._RelativeAttentionBiasWeights('wrb', collections)),
        ('vec,wq,wk,wv->q,k,v', self._ComputeQKVCombine('qkv')),
        ('k->k_full', self._AttentionState('k_state', state_shape)),
        ('v->v_full', self._AttentionState('v_state', state_shape)),
        ('segment_pos->key_segment_pos',
         self._AttentionState('seg_pos', [None, None], dtype=tf.int32)),
        self._DecComputeBiasGraphEdge(),
        ('qq_bias->qk_bias', self._Override('dec_self_attention_bias')),
        ('qk_bias,segment_pos,key_segment_pos,relative_bias_weights->qhk_bias',
         # Decoder _AddRelativeBias always has bidirectional=False.
         self._Fn('relative_bias', fn=self._AddRelativeBias)),
        ('q,k_full,v_full,qhk_bias->o', self.Attention('attention')),
        ('->aux_loss', self._zero_aux_loss('aux_loss')),
        ('o,wo->outputs', self._Fn('outputs', fn=self._ComputeAttenOutputs)))
    # pyformat: enable

  def DecMultiDconvHeadAttentionRelativeBias(self,
                                             name,
                                             device_mesh=None,
                                             w_qkv_mhd_mesh_split=None,
                                             wo_hdm_mesh_split=None):
    """Primer Multi-Dconv-Head Attention with relative attention bias.

    This follows the same logic as DecSelfAttentionRelativeBias(), with the
    Primer multi-head depthwise convolutions.

    Args:
      name: name of the layer.
      device_mesh: device_mesh for sharding (if specified).
      w_qkv_mhd_mesh_split: mesh split for qkv weigthts (if specified).
      wo_hdm_mesh_split: mesh split for output weights (if specified).

    Returns:
      The layer params.
    """
    p = self.params
    collections = None
    if p.relative_attention_type == 'bias_shared':
      # Collection name is used as a unique ID to retrieve the shared variable.
      #
      # This name must be different for SelfAttentionRelativeBias (Encoder), and
      # must have a suffix matching shared_var_collection_suffix, e.g.
      # 'shared_var'.
      collections = ['_dec_self_attention_shared_var']
    else:
      assert p.relative_attention_type == 'bias', p.relative_attention_type

    state_shape = [
        None, None, p.attention_num_memory_heads or p.attention_num_heads,
        p.attention_key_value_dim
    ]

    # pyformat: disable
    return self._Graph(
        name, self._DecoderLayerInMapKeys, [
            'outputs',
            'aux_loss',
        ],
        ('->wq,wk,wv,wo', self._AttentionWeights(
            'w', device_mesh, w_qkv_mhd_mesh_split, wo_hdm_mesh_split)),
        ('->relative_bias_weights', self._RelativeAttentionBiasWeights('wrb', collections)),
        ('vec,wq,wk,wv->pre_q,pre_k,pre_v', self._ComputeQKVCombine('qkv')),
        # Note: This does not use shared Q and K representations.
        ('pre_q->q',
         self.DepthwiseConvAutoregressive('q_dconv',
                                          kernel_size=3,
                                          model_dims=[p.attention_num_heads,
                                                      p.attention_key_value_dim])),
        ('pre_k->k',
         self.DepthwiseConvAutoregressive('k_dconv',
                                          kernel_size=3,
                                          model_dims=[p.attention_num_memory_heads or p.attention_num_heads,
                                                      p.attention_key_value_dim])),
        ('pre_v->v',
         self.DepthwiseConvAutoregressive('v_dconv',
                                          kernel_size=3,
                                          model_dims=[p.attention_num_memory_heads or p.attention_num_heads,
                                                      p.attention_key_value_dim])),
        ('k->k_full', self._AttentionState('k_state', state_shape)),
        ('v->v_full', self._AttentionState('v_state', state_shape)),
        ('segment_pos->key_segment_pos',
         self._AttentionState('seg_pos', [None, None], dtype=tf.int32)),
        self._DecComputeBiasGraphEdge(),
        ('qq_bias->qk_bias', self._Override('dec_self_attention_bias')),
        ('qk_bias,segment_pos,key_segment_pos,relative_bias_weights->qhk_bias',
         # Decoder _AddRelativeBias always has bidirectional=False.
         self._Fn('relative_bias', fn=self._AddRelativeBias)),
        ('q,k_full,v_full,qhk_bias->o', self.Attention('attention')),
        ('->aux_loss', self._zero_aux_loss('aux_loss')),
        ('o,wo->outputs', self._Fn('outputs', fn=self._ComputeAttenOutputs)))
    # pyformat: enable

  def _RelativeAttentionBiasWeights(self, name, collections=None):
    """Helper for '->rb' Graph edge."""
    p = self.params

    if collections is not None:
      name += collections[0]
    shared_var_collection_suffix = None
    if collections is not None and collections:
      shared_var_collection_suffix = 'shared_var'
    rb_stddev = (p.attention_num_heads * p.relative_attention_num_buckets)**-0.5
    rb_tpl = py_utils.WeightParams(
        shape=[p.attention_num_heads, p.relative_attention_num_buckets],
        dtype=self.params.dtype,
        collections=collections,
        init=py_utils.WeightInit.Gaussian(rb_stddev))
    return self._Var(
        name=name,
        weights=[('wrb', rb_tpl)],
        shared_var_collection_suffix=shared_var_collection_suffix)

  def _zero_aux_loss(self, name):  # pylint: disable=invalid-name
    return self._Fn(name,
                    lambda: tf.constant(0.0, py_utils.FPropDtype(self.params)))

  def CausalDepthwiseConv(self, name, kernel_size, model_dims=None):
    p = self.params
    model_dims = model_dims or [p.model_dim]
    model_dims = model_dims if p.conv_vars_reshape else [np.prod(model_dims)]
    return gshard_layers.CausalDepthwiseConv1DLayer.Params().Set(
        name=name, kernel_size=kernel_size, model_dims=model_dims)

  def DepthwiseConvAutoregressive(self, name, kernel_size, model_dims=None):
    r"""Depthwise convolution for autoregressive models.

    Same implementation as mesh_tensorflow/
    transformer/transformer.sublayer_depthwise_conv_autoregressive

    Given an input x of shape [B, L, M] and kernel_size K, there are K variables
    W[k] each with shape [M] so they represent the conv kernel [K, M].

    The output
      Y[:, t, :] = \sum_k W[k] * X[:, t - k, :]
      Y = W[0] * X + W[1] * Shift(X, 1) + W[2] * Shift(X, 2), ...
      where Shift(X, d) function rolls X forward in the time dimension by d.

    Args:
      name: Name of the layer.
      kernel_size: an integer.
      model_dims: Overridden model dimensions.

    Returns:
      A layer params that computes DepthwiseConvAutoregressive.
    """
    p = self.params
    if p.use_fused_depthwise_conv_autoregressive:
      return self.CausalDepthwiseConv(name, kernel_size, model_dims)

    var_shape = model_dims or [p.model_dim]

    def _GetScaleVar(shift_distance):
      init_const = 0.5 if shift_distance == 0 else 0.5 / kernel_size
      scale_var_weight_params = py_utils.WeightParams(
          init=py_utils.WeightInit.Constant(init_const),
          dtype=p.dtype,
          shape=var_shape if p.conv_vars_reshape else [np.prod(var_shape)])
      return self._Var(
          name='w_%d' % shift_distance,
          weights=[('scale', scale_var_weight_params)])

    def _Shift(x):
      """Shift x to right by 1 in time dim and pad with zeros."""
      return tf.concat([tf.zeros_like(x[:, -1:]), x[:, :-1]], axis=1)

    # Y = W[0] * X + W[1] * Shift(X, 1) + W[2] * Shift(X, 2) + ...
    # Iteratively:
    # Y_1 = W[0] * X_0
    # Y_2 = Y_1 + W[1] * X_1 = Y_1 + W[1] * _Shift(X_0)
    # ...
    # Y_{d+1} = Y_d + W[d] * X_d = Y_d + W[d] * _Shift(X_{d-1})
    sub_params = [('->w_0', _GetScaleVar(0)),
                  ('x_0,w_0->y_1',
                   self._Fn('mul0', lambda x, w: x * tf.reshape(w, var_shape)))]

    for d in range(1, kernel_size):
      sub_params += [
          ('x_%d->x_%d' % (d - 1, d), self._Fn('shift_%d' % d, _Shift)),
          ('->w_%d' % d, _GetScaleVar(d)),
          ('y_%d,x_%d,w_%d->y_%d' % (d, d, d, d + 1),
           self._Fn('scale_%d' % d,
                    lambda x, x2, w: x + x2 * tf.reshape(w, var_shape)))
      ]

    return self._Graph(name, ['x_0'], ['y_%d' % kernel_size], *sub_params)

  def _LNNoScale(self, name):

    def _RmsNormNoScale(x):
      eps = self.params.layer_norm_epsilon
      axis = [d + 2 for d in range(len(x.shape) - 2)]
      variance = tf.reduce_mean(tf.math.square(x), keepdims=True, axis=axis)
      return x * tf.math.rsqrt(variance + eps)

    return self._Fn(name, _RmsNormNoScale)

  def _LN(self, name):
    """Overriding with bias-less layer norm."""
    if self.params.ln_no_scale:
      return self._LNNoScale(name)

    return self._LNInternal(name)

  def _LNConv(self, name, conv_kernel_size):
    return self._Seq(name, self._LNNoScale('ln_no_scale'),
                     self.DepthwiseConvAutoregressive('conv', conv_kernel_size))

  def _LNInternal(self, name, ln_weight_reshape=None):
    """Internal implementation of _LN with optional reshape of the weight."""

    def LN(x, scale):
      eps = self.params.layer_norm_epsilon
      # BLm Tensor (m=1, reduced model_dim) or BLnm where model dim is split to
      # two dims.
      axis = [d + 2 for d in range(len(x.shape) - 2)]
      variance = tf.reduce_mean(tf.math.square(x), keepdims=True, axis=axis)
      if ln_weight_reshape is not None:
        scale = tf.reshape(scale, ln_weight_reshape)
      return x * tf.math.rsqrt(variance + eps) * scale

    ln_weight_params = py_utils.WeightParams(
        init=py_utils.WeightInit.Constant(1.0),
        dtype=self.params.dtype,
        shape=[self.params.model_dim])

    return self._Graph(
        name, ['x'], ['x_norm'],
        ('->scale', self._Var(name='w', weights=[('scale', ln_weight_params)])),
        ('x,scale->x_norm', self._Fn('ln', LN)))

  def _TrueLN(self, name, ln_weight_reshape=None):
    """True LN normalization."""

    def LN(x, scale, shift):
      eps = self.params.layer_norm_epsilon
      # BLm Tensor (m=1, reduced model_dim) or BLnm where model dim is split to
      # two dims.
      axis = [d + 2 for d in range(len(x.shape) - 2)]
      squared_mean_center = tf.math.square(
          (x - tf.reduce_mean(x, keepdims=True, axis=axis)))
      variance = tf.reduce_mean(squared_mean_center, keepdims=True, axis=axis)
      if ln_weight_reshape is not None:
        scale = tf.reshape(scale, ln_weight_reshape)
        shift = tf.reshape(shift, ln_weight_reshape)
      return x * tf.math.rsqrt(variance + eps) * scale + shift

    ln_scale_params = py_utils.WeightParams(
        init=py_utils.WeightInit.Constant(1.0),
        dtype=self.params.dtype,
        shape=[self.params.model_dim])
    ln_shift_params = py_utils.WeightParams(
        init=py_utils.WeightInit.Constant(0.0),
        dtype=self.params.dtype,
        shape=[self.params.model_dim])

    return self._Graph(
        name, ['x'], ['x_norm'],
        ('->scale',
         self._Var(name='w_scale', weights=[('scale', ln_scale_params)])),
        ('->shift',
         self._Var(name='w_shift', weights=[('shift', ln_shift_params)])),
        ('x,scale,shift->x_norm', self._Fn('true_ln', LN)))

  def _PN(self, name, ln_weight_reshape=None):
    """Primer normalization."""

    def PN(x, scale, shift):
      eps = self.params.layer_norm_epsilon
      # BLm Tensor (m=1, reduced model_dim) or BLnm where model dim is split to
      # two dims.
      axis = [d + 2 for d in range(len(x.shape) - 2)]
      temp = (x - tf.reduce_mean(x, keepdims=True, axis=axis)) * x
      mock_variance = tf.reduce_mean(temp, keepdims=True, axis=axis)
      if ln_weight_reshape is not None:
        scale = tf.reshape(scale, ln_weight_reshape)
        shift = tf.reshape(shift, ln_weight_reshape)
      return x * tf.math.rsqrt(mock_variance + eps) * scale + shift

    pn_scale_params = py_utils.WeightParams(
        init=py_utils.WeightInit.Constant(1.0),
        dtype=self.params.dtype,
        shape=[self.params.model_dim])
    pn_shift_params = py_utils.WeightParams(
        init=py_utils.WeightInit.Constant(0.0),
        dtype=self.params.dtype,
        shape=[self.params.model_dim])

    return self._Graph(
        name, ['x'], ['x_norm'],
        ('->scale',
         self._Var(name='w_scale', weights=[('scale', pn_scale_params)])),
        ('->shift',
         self._Var(name='w_shift', weights=[('shift', pn_shift_params)])),
        ('x,scale,shift->x_norm', self._Fn('pn', PN)))

  def Split(self, name):
    """Sets sharding attribute for the Tensor. Split across dim=0."""
    tf.logging.warning('gshard_utils.Split is deprecated. '
                       'Please use gshard_utils.MeshSplit with specific '
                       'device_mesh and device_mesh_shape set in the Builder.')
    tf.logging.info('Caller = %s, name = %s', self, name)
    return self._Fn(
        name,
        lambda x: gshard_utils.Split(x, 0, num_devices=self.params.num_devices))

  def _Add(self, name, residual_weight=1.0):
    return self._Fn(
        name, fn=lambda x, y: x + residual_weight * y, fn_out=lambda x, y: x)

  def _Identity(self, name):
    """Apply identity transformation."""
    return layers.IdentityLayer.Params().Set(name=name)

  def _AttentionWeights(self,
                        name,
                        device_mesh=None,
                        w_qkv_mhd_mesh_split=None,
                        wo_hdm_mesh_split=None):
    """Helper for '->wq,wk,wv,wo' Graph edge."""

    p = self.params
    h = p.attention_num_heads
    hd_dims = ([h * p.attention_key_value_dim]
               if p.attention_combine_dims else [h, p.attention_key_value_dim])
    h = p.attention_num_memory_heads or p.attention_num_heads
    kv_hd_dims = ([h * p.attention_key_value_dim] if p.attention_combine_dims
                  else [h, p.attention_key_value_dim])
    q_stddev = (p.model_dim * p.attention_key_value_dim)**-0.5

    if p.attention_combine_dims:
      if w_qkv_mhd_mesh_split is None:
        w_qkv_mesh_split = None
      else:
        # hd can not be both sharded. Use negative indices in case there is an
        # additional leading pipeline stage dimension.
        assert (w_qkv_mhd_mesh_split[-1] < 0 or w_qkv_mhd_mesh_split[-2] < 0), (
            'hd can not be both sharded %s' % w_qkv_mhd_mesh_split)
        w_qkv_mesh_split = w_qkv_mhd_mesh_split[:-3] + [
            w_qkv_mhd_mesh_split[-3],
            max(w_qkv_mhd_mesh_split[-1], w_qkv_mhd_mesh_split[-2])
        ]

      if wo_hdm_mesh_split is None:
        wo_mesh_split = None
      else:
        # wo_hdm_mesh_split is almost always set via
        # DenseBuilder._attention_output_hdm_w_split, e.g.
        #   [p.mhd_w_split[-2], p.mhd_w_split[-1], p.mhd_w_split[-3]]
        #
        # TODO(lepikhin): this logic needs to be explicit, e.g. via
        # SetSplitsForCombinedAttentionDims utility function.
        assert (wo_hdm_mesh_split[-3] < 0 or
                wo_hdm_mesh_split[-2] < 0), ('hd can not be both sharded %s' %
                                             wo_hdm_mesh_split)
        wo_mesh_split = wo_hdm_mesh_split[:-3] + [
            max(wo_hdm_mesh_split[-3], wo_hdm_mesh_split[-2]),
            wo_hdm_mesh_split[-1],
        ]
    else:
      w_qkv_mesh_split = w_qkv_mhd_mesh_split
      wo_mesh_split = wo_hdm_mesh_split

    wq_tpl = gshard_layers.ShardedWeightParams(
        shape=[p.model_dim] + hd_dims,
        dtype=self.params.dtype,
        init=py_utils.WeightInit.Gaussian(q_stddev),
        tensor_split_dims_mapping=w_qkv_mesh_split)
    kv_stddev = (p.model_dim)**-0.5
    wkv_tpl = gshard_layers.ShardedWeightParams(
        shape=[p.model_dim] + kv_hd_dims,
        dtype=self.params.dtype,
        init=py_utils.WeightInit.Gaussian(kv_stddev),
        tensor_split_dims_mapping=w_qkv_mesh_split)
    o_stddev = (p.attention_num_heads * p.attention_key_value_dim)**-0.5
    wo_tpl = gshard_layers.ShardedWeightParams(
        shape=hd_dims + [p.model_dim],
        dtype=self.params.dtype,
        init=py_utils.WeightInit.Gaussian(o_stddev),
        tensor_split_dims_mapping=wo_mesh_split)

    return self._ShardedVar(
        name=name,
        weights=[('wq', wq_tpl), ('wk', wkv_tpl), ('wv', wkv_tpl),
                 ('wo', wo_tpl)],
        device_mesh=device_mesh)

  def _ComputeQKV(self, name):
    p = self.params

    def _Compute(x, w):
      if p.attention_combine_dims:
        w = tf.reshape(
            w, [p.model_dim, p.attention_num_heads, p.attention_key_value_dim])
      return tf.einsum('BLM,MHD->BLHD', x, w)

    return self._Fn(name, _Compute)

  def _ComputeQKVCombine(self, name):
    p = self.params

    def _Compute(x, wq, wk, wv):

      def _GetW(w, h):
        if p.attention_combine_dims:
          w = tf.reshape(w, [p.model_dim, h, p.attention_key_value_dim])
        return w

      wq = _GetW(wq, p.attention_num_heads)
      wk = _GetW(wk, p.attention_num_memory_heads or p.attention_num_heads)
      wv = _GetW(wv, p.attention_num_memory_heads or p.attention_num_heads)
      wc = [wq, wk, wv]

      if ((p.attention_num_memory_heads and
           p.attention_num_heads != p.attention_num_memory_heads) or
          not p.attention_combine_qkv):
        # Combined tf.einsum is not possible, falling back to individual
        # einsum ops.
        return [tf.einsum('BLM,MHD->BLHD', x, w) for w in wc]

      wc = [tf.expand_dims(w, 0) for w in wc]
      wc = tf.concat(wc, 0)
      return [
          tf.squeeze(y, 0)
          for y in tf.split(tf.einsum('BLM,KMHD->KBLHD', x, wc), 3, 0)
      ]

    return self._Fn(name, _Compute)

  def _Top2GatingWeights(self, name):
    p = self.params
    stddev = (1. / p.model_dim)**0.5
    init_scale = stddev * 3.**0.5
    return self._Var(
        name=name,
        weights=[('w',
                  py_utils.WeightParams(
                      shape=[p.model_dim, p.e_dim],
                      init=py_utils.WeightInit.Uniform(init_scale),
                      dtype=p.dtype))])

  def _ComputeTopKGating(self, name):
    p = self.params

    def _Compute(w, inputs, paddings):
      return gshard_layers.Top2Gating(
          w=w,
          inputs=inputs,
          paddings=paddings,
          num_devices=p.num_devices,
          experts_dim=p.e_dim,
          expert_capacity_dim=p.c_dim,
          model_dim_reshape_segments=self._model_dim_reshape_segments,
          local_dispatch=True,
          fprop_dtype=py_utils.FPropDtype(p),
          mask_dtype=p.mask_dtype,
          gating_logits_dtype=p.gating_logits_dtype,
          # We rely on sharding propagation here, Top2Gating is done
          # independently for each group and inputs are typically sharded by
          # group dimension.
          use_xla_sharding=False,
          second_expert_policy=p.second_expert_policy,
          second_expert_threshold=p.second_expert_threshold,
          legacy_mtf_behavior=p.legacy_mtf_behavior,
          capacity_factor=p.capacity_factor)

    return self._Fn(name, _Compute)

  def _ShardedFeedForwardNetworksWeights(self, name):
    """Gets the sharded weights for the two layer feedforward nets."""
    tf.logging.warning(
        'Deprecated. DenseBuilder should universally be used for MoE, '
        'Dense and Hybrid models.')
    p = self.params
    emh_shape = [p.e_dim, p.model_dim, p.moe_hidden_dim]
    # See VarianceScalingInitializer in py_utils
    #   scale        ~ 1.0
    #   reduced_dims ~ params.input_dim
    #   mode         ~ 'fan_in'
    #
    stddev = (1. / p.model_dim)**0.5
    wi_kernel_param_init_scale = stddev * 3.**0.5
    wi_pc = py_utils.WeightParams(
        shape=emh_shape,
        init=py_utils.WeightInit.Uniform(wi_kernel_param_init_scale),
        dtype=p.dtype)

    # EHM Tensor (output transformation after RELU)
    ehm_shape = [p.e_dim, p.moe_hidden_dim, p.model_dim]
    # See VarianceScalingInitializer in py_utils
    #   scale        ~ 1.0
    #   reduced_dims ~ params.moe_hidden_dim
    #   mode         ~ 'fan_in'
    #
    stddev = (1. / p.moe_hidden_dim)**0.5
    wo_kernel_param_init_scale = stddev * 3.**0.5
    wo_pc = py_utils.WeightParams(
        shape=ehm_shape,
        init=py_utils.WeightInit.Uniform(wo_kernel_param_init_scale),
        dtype=p.dtype)
    return self._ShardedVarOn1DDeviceArray(
        name=name, weights=[('wi', wi_pc), ('wo', wo_pc)])

  def _FeedForwardNetworksApplyGating(self, name):
    p = self.params
    if p.num_devices and p.num_devices > 1:
      tf.logging.warning('Split API is deprecated. '
                         'Use device_mesh and MeshSplit.')

    def _Compute(gating, inputs, reshaped_inputs, wi, wo):
      return gshard_layers.FeedForwardNetworksApplyGating(
          gating,
          inputs,
          reshaped_inputs,
          wi,
          wo,
          num_devices=p.num_devices,
          num_groups=p.num_groups or p.num_devices,
          dropout_rate=p.moe_dropout_rate,
          device_mesh=self._device_mesh,
          model_dim_reshape_segments=self._model_dim_reshape_segments,
          gsm_split=self._AdjustMSplitByName('blm_split'),
          egcm_split=self._AdjustMSplitByName('egcm_split'),
          gecm_split=self._AdjustMSplitByName('gecm_split'),
          gsec_split=self._AdjustMSplitByName('gsec_split'),
          eah_split=self._AdjustMSplitByName('eah_split'),
          eam_split=self._AdjustMSplitByName('eam_split'),
          activation_name=p.moe_activation)

    return self._Fn(name, _Compute)

  def _ShardedMoEPositionWiseFeedForwardNetworks(self, name):
    """Simple MoE FFN with xla_sharding."""
    tf.logging.warning(
        'Deprecated. DenseBuilder should universally be used for MoE, '
        'Dense and Hybrid models.')
    p = self.params
    num_groups = p.num_groups or p.num_devices

    reshape_input = gshard_layers.ReshapeInputLayer.Params().Set(
        num_groups=num_groups, num_devices=p.num_devices)
    return self._Graph(
        name, ['inputs', 'segment_id', 'wi', 'wo'], ['outputs', 'aux_loss'],
        ('inputs,segment_id->reshaped_inputs, paddings', reshape_input),
        ('->gw', self._Top2GatingWeights('top_2_gating')),
        ('gw,reshaped_inputs,paddings->gating',
         self._ComputeTopKGating('compute_gating')),
        ('gating,inputs,reshaped_inputs,wi,wo->outputs,aux_loss',
         self._FeedForwardNetworksApplyGating('process_gating')))

  def _AttentionState(self, name, shape, dtype=None):
    p = self.params
    dtype = dtype or py_utils.FPropDtype(p)
    return gshard_layers.MultiHeadAttentionStateLayer.Params().Set(
        name=name,
        shape=shape,
        dtype=dtype,
        use_xla_dynamic_update_slice=p.use_xla_dynamic_update_slice)

  def _Override(self, name, key=None):
    return gshard_layers.OverrideLayer.Params().Set(name=name, key=key or name)

  def _Softmax(self, dec_outs, tgt, w, vocab_dim, label_smoothing=None):
    p = self.params

    def _MaybeSplit(x):
      return gshard_utils.Split(x, 0, p.num_devices)

    dec_outs *= (p.model_dim**-0.5)
    logits = _MaybeSplit(tf.einsum('BLM,VM->BLV', _MaybeSplit(dec_outs), w))
    if label_smoothing is None:
      label_smoothing = p.label_smoothing
    off_value = label_smoothing / vocab_dim
    on_value = 1.0 - label_smoothing + off_value
    soft_targets = _MaybeSplit(
        tf.one_hot(
            tgt.labels, vocab_dim, on_value=on_value, off_value=off_value))
    loss = _MaybeSplit(
        tf.nn.softmax_cross_entropy_with_logits(
            labels=soft_targets, logits=logits))
    non_padding = _MaybeSplit(
        tf.cast(
            tf.not_equal(tgt.segment_ids, 0), py_utils.FPropDtype(self.params)))
    per_token_loss = _MaybeSplit(loss * non_padding)
    loss_denom = tf.reduce_sum(tf.ones_like(non_padding), 1)
    return py_utils.NestedMap(
        per_example_loss=tf.reduce_sum(per_token_loss, 1) / loss_denom)

  def SmoothedSoftmax(self, name, vocab_dim, label_smoothing=None):
    """Returns the Softmax layer with optional label smoothing."""
    return self._Graph(
        name, ['i'], ['o'], ('->w', self._EmbeddingWeight('w', vocab_dim)),
        ('i.dec_outs,i.tgt,w->o',
         self._Fn(
             'softmax',
             lambda x, t, w: self._Softmax(x, t, w, vocab_dim, label_smoothing))
        ))


class DenseBuilder(MoEBuilder):
  """Dense layers with GShard annotations."""

  @classmethod
  def Params(cls):
    p = super().Params()
    # p.Delete('e_dim')
    # p.Delete('c_dim')
    # p.Delete('moe_hidden_dim')
    # p.Delete('second_expert_policy')
    # p.Delete('second_expert_threshold')
    # p.Delete('capacity_factor')
    p.Define('device_mesh_shape', None, 'Device mesh shape.')

    # Weight sharding configs.
    p.Define('emb_w_split', None, 'Mesh split for embedding weights.')
    p.Define('mhd_w_split', [0, 1, -1], 'Mesh split for attention MHD weight')
    p.Define('kv_mhd_w_split', None, 'Mesh split for K/V MHD weight')
    p.Define('mh_wi_split', [0, 1], 'Mesh split for dense MH weight')
    p.Define('hm_wo_split', [1, 0], 'Mesh split for dense HM weight')

    # Activation sharding configs.
    # one_hot_ids_split split should be inferred by XLA.
    p.Define('one_hot_ids_split', None, 'Mesh split for one_hot_ids.')
    p.Define('emb_out_split', [0, -1, -1], 'Mesh split for embedding outputs.')
    p.Define('qkv_split', [0, -1, 1, -1], 'Mesh split for Q, K, V')
    p.Define('blm_split', [0, -1, -1], 'Mesh split for BLM.')
    p.Define('blh_split', [0, -1, 1], 'Mesh split for BLH.')
    p.Define('egcm_split', [0, -1, -1, -1], 'Mesh split for EGCM.')
    p.Define('gecm_split', [0, -1, -1, -1], 'Mesh split for GECM.')
    p.Define('gsec_split', [0, -1, -1, -1], 'Mesh split for GSEC.')
    p.Define('eah_split', [0, -1, -1], 'Mesh split for EAH.')
    p.Define('eam_split', [0, -1, -1], 'Mesh split for EAM.')
    p.Define('emh_split', [0, -1, -1], 'Mesh split for EMH.')
    p.Define('ehm_split', [0, -1, -1], 'Mesh split for EHM.')
    p.Define('logits_split', [0, -1, -1], 'Mesh split for logits.')
    p.Define('experimental_fix_split_dims_mapping', False,
             'Mesh split dims mapping could require a fix for special cases.')

    p.Define('atten_logit_cap', 0.0, 'Atten logit cap.')

    p.attention_combine_dims = False
    return p

  def _ReshapedModelDims(self):
    """Returns the dimensions that M is reshaped into."""
    if self.params.model_dim_reshape_segments is None:
      return [self.params.model_dim]
    remaining_dim = self.params.model_dim
    for d in self._model_dim_reshape_segments:
      assert remaining_dim % d == 0
      remaining_dim = remaining_dim // d
    return self._model_dim_reshape_segments + [remaining_dim]

  def _ReshapeM(self, x, m_dim):
    """Reshapes tensor x according to model_dim_reshape_segments."""
    new_shape = x.shape
    if self._model_dim_reshape_segments is not None:
      new_shape = list(x.shape[0:m_dim])
      new_shape += self._ReshapedModelDims()
      new_shape.extend(d for d in x.shape[m_dim + 1:])
    return tf.reshape(x, new_shape)

  def _EinsumWithModelDim(self, equation, x, y):
    """Einsum with adjusted equation according to model_dim_reshape_segments.

    It changes each dimension named 'M' in the equation into two dimensions 'NM'
    if model_dim_reshape_segments is set in the params. Therefore the original
    equation should not have 'N', and only use 'M' when it is expected to be
    reshaped.

    Args:
      equation: a string describing the contraction, in the same format as
        numpy.einsum.
      x: First input to einsum.
      y: second input to einsum.

    Returns:
      tf.einsum(maybe_modified_equation, x, y)
    """
    return gshard_layers.EinsumWithModelDim(equation, x, y,
                                            self._model_dim_reshape_segments)

  def DepthwiseConvAutoregressive(self, name, kernel_size, model_dims=None):
    model_dims = model_dims or self._ReshapedModelDims()
    return super().DepthwiseConvAutoregressive(name, kernel_size, model_dims)

  def EinsumWithModelDim(self, name, equation):
    # tf.logging.info('################EinsumWithModelDim################')

    def _Fn(x, y):
      return gshard_layers.EinsumWithModelDim(equation, x, y,
                                              self._model_dim_reshape_segments)

    return self._Fn(name, _Fn)

  def _LN(self, name):
    """Overriding _LN to consider model_dim_reshape_segments."""
    if self._model_dim_reshape_segments is None:
      return super()._LN(name)

    assert not self.params.ln_no_scale, ('attempting to call self._LNInternal '
                                         'instead of self._LNNoScale')
    ln_weight_reshape = self._ReshapedModelDims()
    return self._LNInternal(name, ln_weight_reshape)

  def _PN(self, name):
    """Overriding _PN to consider model_dim_reshape_segments."""
    if self._model_dim_reshape_segments is None:
      return super()._PN(name)

    pn_weight_reshape = self._ReshapedModelDims()
    return super()._PN(name, pn_weight_reshape)

  def _TrueLN(self, name):
    """Overriding _TrueLN to consider model_dim_reshape_segments."""
    if self._model_dim_reshape_segments is None:
      return super()._TrueLN(name)

    ln_weight_reshape = self._ReshapedModelDims()
    return super()._TrueLN(name, ln_weight_reshape)

  @property
  def _device_mesh(self):
    p = self.params
    device_mesh = p.device_mesh
    if device_mesh is None:
      if p.device_mesh_shape is None:
        return None
      num_devices = np.product(p.device_mesh_shape)
      device_mesh = np.reshape(np.arange(0, num_devices), p.device_mesh_shape)
    elif p.device_mesh_shape is not None:
      assert p.device_mesh_shape == list(
          device_mesh.shape), (p.device_mesh_shape, list(device_mesh.shape))
    return device_mesh

  def _MeshSplit(self, x, tensor_split_dims_mapping):
    # tf.logging.info('################Uses _MeshSplit in lambda function################')
    if tensor_split_dims_mapping is None:
      return x

    if self.params.experimental_fix_split_dims_mapping:
      # TODO(lepikhin,yuanxz): fix me.
      # Required for split by attention head dim which could be 1 in special
      # cases.
      tensor_split_dims_mapping = tensor_split_dims_mapping.copy()
      for dim, idx in enumerate(tensor_split_dims_mapping):
        if idx < 0:
          continue

        d = x.shape.as_list()[dim]
        if d == 1:
          tf.logging.info('Fixing bad tensor_split_dims_mapping %s %s', x,
                          tensor_split_dims_mapping)
          tensor_split_dims_mapping[dim] = -1
          continue
        m = self._device_mesh.shape[idx]
        assert (d % m == 0), (x, self._device_mesh.shape,
                              tensor_split_dims_mapping)

    # tf.logging.info('################Calls gshard_utils.MeshSplit################')
    return gshard_utils.MeshSplit(x, self._device_mesh,
                                  tensor_split_dims_mapping)

  def MeshSplit(self, name, tensor_split_dims_mapping):
    # tf.logging.info('################MeshSplit################')
    return self._Fn(name,
                    lambda x: self._MeshSplit(x, tensor_split_dims_mapping))

  def MoE(self, name, decoder=False):
    """Returns layer params to compute (outputs, scalar_aux_loss)."""
    if decoder:
      input_endpoints = self._DecoderLayerInMapKeys
    else:
      input_endpoints = self._EncoderLayerInMapKeys
    p = self.params
    # tf.logging.info('################Called MoE################')
    return self._Graph(
        name, input_endpoints, ['outputs', 'aux_loss'],
        ('vec->input_split',
         self.MeshSplit('input_split', self._AdjustMSplit(p.blm_split, 2))),
        ('segment_id->segment_id_split',
         self.MeshSplit('segment_id_split', p.blm_split[:-1])),
        ('->wi,wo', self._ShardedFeedForwardNetworksWeights(name)),
        ('input_split,segment_id_split,wi,wo->outputs_pre_split,aux_loss',
         self._ShardedMoEPositionWiseFeedForwardNetworks('ffw')),
        ('outputs_pre_split->outputs',
         self.MeshSplit('outputs_split', self._AdjustMSplit(p.blm_split, 2))))

  def _ShardedFeedForwardNetworksWeights(self, name, model_dim=None):
    """Gets the sharded weights for the two layer feedforward nets."""
    # tf.logging.info('################Calling SharedFeedForwaredNetworkWeights################')
    p = self.params
    device_mesh = self._device_mesh
    if model_dim is None:
      model_dim = p.model_dim
    emh_shape = [p.e_dim, model_dim, p.moe_hidden_dim]
    # See VarianceScalingInitializer in py_utils
    #   scale        ~ 1.0
    #   reduced_dims ~ params.input_dim
    #   mode         ~ 'fan_in'
    #
    stddev = (1. / model_dim)**0.5
    wi_kernel_param_init_scale = stddev * 3.**0.5
    wi_pc = gshard_layers.ShardedWeightParams(
        shape=emh_shape,
        init=py_utils.WeightInit.Uniform(wi_kernel_param_init_scale),
        dtype=p.dtype,
        tensor_split_dims_mapping=p.emh_split)

    # EHM Tensor (output transformation after RELU)
    ehm_shape = [p.e_dim, p.moe_hidden_dim, model_dim]
    # See VarianceScalingInitializer in py_utils
    #   scale        ~ 1.0
    #   reduced_dims ~ params.moe_hidden_dim
    #   mode         ~ 'fan_in'
    #
    stddev = (1. / p.moe_hidden_dim)**0.5
    wo_kernel_param_init_scale = stddev * 3.**0.5
    wo_pc = gshard_layers.ShardedWeightParams(
        shape=ehm_shape,
        init=py_utils.WeightInit.Uniform(wo_kernel_param_init_scale),
        dtype=p.dtype,
        tensor_split_dims_mapping=p.ehm_split)
    return self._ShardedVar(
        name=name,
        weights=[('wi', wi_pc), ('wo', wo_pc)],
        device_mesh=device_mesh)

  def _ShardedMoEPositionWiseFeedForwardNetworks(self, name):
    """Simple MoE FFN with xla_sharding."""
    # tf.logging.info('################Called _ShardedMoEPositionWiseFeedForwardNetworks################')
    p = self.params
    num_groups = p.num_groups or p.num_devices

    reshape_input = gshard_layers.ReshapeInputLayer.Params().Set(
        num_groups=num_groups,
        num_devices=p.num_devices,
        model_dims=self._ReshapedModelDims(),
        device_mesh=p.device_mesh)

    return self._Graph(
        name, ['inputs', 'segment_id', 'wi', 'wo'], ['outputs', 'aux_loss'],
        ('inputs,segment_id->reshaped_inputs, paddings', reshape_input),
        ('->gw', self._Top2GatingWeights('top_2_gating')),
        ('gw->gw_reshaped',
         self._Fn('reshape_gw', fn=lambda x: self._ReshapeM(x, 0))),
        ('wi->wi_reshaped',
         self._Fn('reshape_wi', fn=lambda x: self._ReshapeM(x, 1))),
        ('wo->wo_reshaped',
         self._Fn('reshape_wo', fn=lambda x: self._ReshapeM(x, 2))),
        ('gw_reshaped,reshaped_inputs,paddings->gating',
         self._ComputeTopKGating('compute_gating')),
        ('gating,inputs,reshaped_inputs,wi_reshaped,wo_reshaped'
         '->outputs,aux_loss',
         self._FeedForwardNetworksApplyGating('process_gating')))

  def Embedding(self, name, vocab_dim):
    p = self.params
    tf.logging.info("################DenseBuilder's Embedding################")
    return self._Graph(
        name, ['ids'], ['outputs'],
        ('->emb_orig',
         self._EmbeddingWeight('w', vocab_dim, self._device_mesh,
                               p.emb_w_split)),
        ('emb_orig->emb',
         self._Fn('reshape_emb_w', fn=lambda x: self._ReshapeM(x, 1))),
        ('ids->one_hot_ids', self._OneHotEncode('one_hot_ids', vocab_dim)),
        ('one_hot_ids->one_hot_ids_split',
         self.MeshSplit('one_hot_ids_split', p.one_hot_ids_split)),
        ('emb,one_hot_ids_split->outputs_pre_split',
         self.EinsumWithModelDim('einsum', 'VM,BLV->BLM')),
        ('outputs_pre_split->outputs',
         self.MeshSplit('out_split', self._AdjustMSplit(p.emb_out_split, 2))))

  @property
  def _attention_output_hdm_w_split(self):
    p = self.params
    # wo: hdm
    if p.mhd_w_split is None:
      return None
    # Use negative indices in case there is an additional pipeline stage
    # dimension.
    return p.mhd_w_split[:-3] + [
        p.mhd_w_split[-2], p.mhd_w_split[-1], p.mhd_w_split[-3]
    ]

  def SelfAttention(self, name):
    return super().SelfAttention(name, self._device_mesh,
                                 self.params.mhd_w_split,
                                 self._attention_output_hdm_w_split)

  def DecEncAttention(self, name):
    return super().DecEncAttention(name, self._device_mesh,
                                   self.params.mhd_w_split,
                                   self._attention_output_hdm_w_split)

  def DecSelfAttention(self, name):
    return super().DecSelfAttention(name, self._device_mesh,
                                    self.params.mhd_w_split,
                                    self._attention_output_hdm_w_split)

  def DecMultiDconvHeadAttention(self, name):
    return super().DecMultiDconvHeadAttention(
        name, self._device_mesh, self.params.mhd_w_split,
        self._attention_output_hdm_w_split)

  def SelfAttentionRelativeBias(self, name):
    return super().SelfAttentionRelativeBias(name, self._device_mesh,
                                             self.params.mhd_w_split,
                                             self._attention_output_hdm_w_split)

  def DecSelfAttentionRelativeBias(self, name):
    return super().DecSelfAttentionRelativeBias(
        name, self._device_mesh, self.params.mhd_w_split,
        self._attention_output_hdm_w_split)

  def DecMultiDconvHeadAttentionRelativeBias(self, name):
    return super().DecMultiDconvHeadAttentionRelativeBias(
        name, self._device_mesh, self.params.mhd_w_split,
        self._attention_output_hdm_w_split)

  def ParallelDecSelfAttentionRelativeBiasFFN(self,
                                              name,
                                              activation_fn,
                                              conv_kernel_size=None,
                                              hidden_dim_reshape_segments=4):
    """Runs DecSelfAttentionRelativeBias and FFNWithConv in parallel."""
    p = self.params
    collections = None
    if p.relative_attention_type == 'bias_shared':
      # Collection name is used as a unique ID to retrieve the shared variable.
      #
      # This name must be different for SelfAttentionRelativeBias (Encoder), and
      # must have a suffix matching shared_var_collection_suffix, e.g.
      # 'shared_var'.
      collections = ['_dec_self_attention_shared_var']
    else:
      assert p.relative_attention_type == 'bias', p.relative_attention_type

    state_shape = [
        None, None, p.attention_num_memory_heads or p.attention_num_heads,
        p.attention_key_value_dim
    ]

    def _Output(o, h1, h2, wo1, wo2):
      h = tf.math.multiply(h1, h2)
      return self._ComputeCombinedOutputs(o, h, wo1, wo2,
                                          hidden_dim_reshape_segments)

    if conv_kernel_size:
      d = p.ff_dim // hidden_dim_reshape_segments // p.attention_key_value_dim
      model_dims = [hidden_dim_reshape_segments, d, p.attention_key_value_dim]
      optional_conv_layer = self.DepthwiseConvAutoregressive(
          name='conv', kernel_size=conv_kernel_size, model_dims=model_dims)
    else:
      optional_conv_layer = self._Identity('conv')

    graph_inputs = self._DecoderLayerInMapKeys
    graph_outputs = ['outputs', 'aux_loss']
    sub_layers = [
        ('->wq,wk,wv,wo1',
         self._AttentionWeights('w_atten', self._device_mesh, p.mhd_w_split,
                                self._attention_output_hdm_w_split)),
        ('->wi_0,wi_1,wo2',
         self._DenseReluDenseWeightsGatedGELU('w_fflayer', self._device_mesh,
                                              p.mh_wi_split, p.hm_wo_split)),
        ('->relative_bias_weights',
         self._RelativeAttentionBiasWeights('wrb', collections)),
        ('vec,wq,wk,wv,wi_0,wi_1->q,k,v,h1,h2',
         self._ComputeQKVH('qkvh', hidden_dim_reshape_segments)),
        ('k->k_full', self._AttentionState('k_state', state_shape)),
        ('v->v_full', self._AttentionState('v_state', state_shape)),
        ('segment_pos->key_segment_pos',
         self._AttentionState('seg_pos', [None, None], dtype=tf.int32)),
        self._DecComputeBiasGraphEdge(),
        ('qq_bias->qk_bias', self._Override('dec_self_attention_bias')),
        # Decoder _AddRelativeBias always has bidirectional=False.
        ('qk_bias,segment_pos,key_segment_pos,relative_bias_weights->qhk_bias',
         self._Fn('relative_bias', fn=self._AddRelativeBias)),
        ('q,k_full,v_full,qhk_bias->o', self.Attention('attention')),
        ('->aux_loss', self._zero_aux_loss('aux_loss')),
        ('h1->h1_act', self._Fn('h1_act', fn=activation_fn)),
        ('h1_act->h1_conv', optional_conv_layer),
        ('o,h1_conv,h2,wo1,wo2->outputs', self._Fn('outputs', fn=_Output))
    ]
    return self._Graph(name, graph_inputs, graph_outputs, *sub_layers)

  def _CapLogits(self, logits):
    """When enabled, cap logits by p.atten_logit_cap with tanh."""
    p = self.params
    if not p.atten_logit_cap or p.atten_logit_cap <= 0.:
      return logits
    cap = tf.cast(p.atten_logit_cap, logits.dtype)
    # Note that since this caps the negative side as well, caller
    # must defer the pad-with-very-negative-logits logic to after
    # this function returns.
    logits = cap * tf.math.tanh(logits / cap)
    return logits

  def Attention(self, name):
    """Attention with multiple attention heads."""
    p = self.params

    def _AddBiasF32(logits, bias):
      # logits: BLHM [batch, length, heads, memory_length]
      # expecting logits.dtype == tf.float32
      #
      # bias: BLHM [batch, length, heads, memory_length]
      #       (in case of attention with relative bias) OR
      #
      #       BLM  [batch, length, memory_length]
      #       (default masking bias with very negative logits).
      bias = tf.cast(bias, logits.dtype)
      if bias.shape.ndims == 3:
        # Expanding the 'heads' dimension
        retval = logits + tf.expand_dims(bias, 2)
      else:
        assert bias.shape.ndims == 4
        retval = logits + bias
      return retval

    def _ReduceLogsumexp(x):
      max_logit = tf.math.reduce_max(
          tf.stop_gradient(x), axis=-1, keepdims=True)
      extra_logit = p.attention_extra_logit
      if extra_logit is not None:
        extra_logit = tf.convert_to_tensor(extra_logit, max_logit.dtype)
        max_logit = tf.math.maximum(max_logit, extra_logit)
      x -= max_logit
      exp_x = tf.math.exp(x)
      sum_exp_x = tf.math.reduce_sum(exp_x, axis=-1, keepdims=True)
      if extra_logit is not None:
        sum_exp_x += tf.math.exp(extra_logit - max_logit)
      return tf.math.log(sum_exp_x) + max_logit

    def _LogSoftmax(x):
      return x - _ReduceLogsumexp(x)

    def _SoftmaxF32(x):
      # expecting x.dtype == tf.float32
      #
      # TODO(lepikhin): consider
      # if p.attention_extra_logit is None:
      #   return tf.nn.softmax(x)
      softmax = tf.math.exp(_LogSoftmax(x))
      softmax = tf.cast(softmax, py_utils.FPropDtype(self.params))
      return softmax

    # p.attention_num_memory_heads == 1 special case is simple, we omit the
    # "heads" dimension H from the projection matrices wk and wv.
    #
    # Then remove the heads dimension H of wk, vv, k, or v in any einsum
    # formula in which it appears.
    def _LogitsFnF32(q, k):
      # logits.dtype == tf.float32 leads to better training stability
      if p.attention_logits_dtype is not None:
        q = tf.cast(q, p.attention_logits_dtype)
        k = tf.cast(k, p.attention_logits_dtype)
      if p.attention_num_memory_heads == 1:
        return tf.einsum('BLHD,BMD->BLHM', q, tf.squeeze(k, -2))
      assert p.attention_num_memory_heads is None, p.attention_num_memory_heads
      logits = tf.einsum('BLHD,BMHD->BLHM', q, k, name='attention_logits')
      return self._CapLogits(logits)

    def _OutputsFn(weights, v):
      if p.attention_num_memory_heads == 1:
        return tf.einsum('BLHM,BMD->BLHD', weights, tf.squeeze(v, -2))
      assert p.attention_num_memory_heads is None, p.attention_num_memory_heads
      return tf.einsum('BLHM,BMHD->BLHD', weights, v, name='attention_output')

    kv_split = p.qkv_split if p.attention_num_memory_heads is None else None

    return self._Graph(
        name, ['_q', '_k', '_v', 'bias'], ['outputs'],
        ('_q->q', self.MeshSplit('_q', p.qkv_split)),
        ('_k->k', self.MeshSplit('_k', kv_split)),
        ('_v->v', self.MeshSplit('_v', kv_split)),
        ('q,k->l', self._Fn('logits', fn=_LogitsFnF32)),
        ('l,bias->logits', self._Fn('bias', fn=_AddBiasF32)),
        ('logits->w', self._Fn('weights', _SoftmaxF32)),
        ('w->weights',
         self._Dropout('dropout', 1 - self.params.attention_dropout_prob)),
        ('weights->weights_split', self.MeshSplit('_wsplit', p.qkv_split)),
        ('weights_split,v->outputs_unsplitted',
         self._Fn('outputs', fn=_OutputsFn)),
        ('outputs_unsplitted->outputs', self.MeshSplit('_o', p.qkv_split)))

  def _ComputeQKV(self, name):
    p = self.params

    def _Compute(x, w):
      if p.attention_combine_dims:
        w = tf.reshape(
            w, [p.model_dim, p.attention_num_heads, p.attention_key_value_dim])
      w = self._MeshSplit(w, p.mhd_w_split)
      w = self._ReshapeM(w, 0)
      return self._EinsumWithModelDim('BLM,MHD->BLHD', x, w)

    return self._Fn(name, _Compute)

  def _ComputeQKVCombine(self, name):
    p = self.params

    def _Compute(x, wq, wk, wv):

      def _GetW(w, h):
        if p.attention_combine_dims:
          combined_split = None if p.mhd_w_split is None else p.mhd_w_split[:-1]
          w = self._MeshSplit(w, combined_split)
          w = tf.reshape(w, [p.model_dim, h, p.attention_key_value_dim])
        w = self._MeshSplit(w, p.mhd_w_split)
        return self._ReshapeM(w, 0)

      wq = _GetW(wq, p.attention_num_heads)
      wk = _GetW(wk, p.attention_num_memory_heads or p.attention_num_heads)
      wv = _GetW(wv, p.attention_num_memory_heads or p.attention_num_heads)
      wc = [wq, wk, wv]

      if ((p.attention_num_memory_heads and
           p.attention_num_heads != p.attention_num_memory_heads) or
          not p.attention_combine_qkv):
        # Combined tf.einsum is not possible, falling back to individual
        # einsum ops.
        return [self._EinsumWithModelDim('BLM,MHD->BLHD', x, w) for w in wc]

      wc = [tf.expand_dims(w, 0) for w in [wq, wk, wv]]
      wc = tf.concat(wc, 0)
      return [
          tf.squeeze(y, 0) for y in tf.split(
              self._EinsumWithModelDim('BLM,KMHD->KBLHD', x, wc), 3, 0)
      ]

    return self._Fn(name, _Compute)

  def _ComputeQKVH(self, name, hidden_dim_reshape_segments=4):
    p = self.params

    def _Compute(x, wq, wk, wv, wi0, wi1):

      def _GetW(w, h=0):
        if p.attention_num_heads > 1 and h == 1:
          return tf.reshape(w, self._ReshapedModelDims() + [h, -1])
        else:
          return tf.reshape(
              w,
              self._ReshapedModelDims() +
              [hidden_dim_reshape_segments, -1, p.attention_key_value_dim])

      wq = _GetW(wq, p.attention_num_heads)
      wk = _GetW(wk, p.attention_num_memory_heads or p.attention_num_heads)
      wv = _GetW(wv, p.attention_num_memory_heads or p.attention_num_heads)
      wi0 = _GetW(wi0)
      wi1 = _GetW(wi1)

      wc = [wq, wk, wv, wi0, wi1]

      if (p.attention_num_memory_heads and
          p.attention_num_heads != p.attention_num_memory_heads):
        # Combined tf.einsum is not possible, falling back to individual
        # einsum ops.
        k = self._EinsumWithModelDim('BLM,MHD->BLHD', x, wk)
        v = self._EinsumWithModelDim('BLM,MHD->BLHD', x, wv)
        wc = tf.concat([wq, wi0, wi1], -2)
        splits = [wq.shape.as_list()[-2]] + [wi0.shape.as_list()[-2]] * 2
        r = self._MeshSplit(
            self._EinsumWithModelDim('BLM,MSHD->BLSHD', x, wc),
            p.blh_split + [-1, -1])
        q, f1, f2 = tf.split(r, splits, -2)
        q = self._MeshSplit(
            tf.reshape(q,
                       q.shape.as_list()[:2] + [-1, q.shape[-1]]), p.qkv_split)

        # Only one head so there is nothing to shard the H in BLHD k,v tensors.
        kv_split = p.qkv_split[:2] + [-1, p.qkv_split[-1]]
        k = self._MeshSplit(k, kv_split)
        v = self._MeshSplit(v, kv_split)
        return q, k, v, f1, f2
      wc = tf.concat([wq, wk, wv, wi0, wi1], -2)
      splits = [wq.shape.as_list()[-2]] * 3 + [wi0.shape.as_list()[-2]] * 2
      ret = tf.split(
          self._EinsumWithModelDim('BLM,MSHD->BLSHD', x, wc), splits, -2)

      def _MeshSplitQKV(x):
        return tf.reshape(x, x.shape.as_list()[:2] + [-1, x.shape[-1]])

      return [_MeshSplitQKV(x) for x in ret[:3]] + ret[3:]

    return self._Fn(name, _Compute)

  def _ComputeAttenOutputs(self, o, wo):
    p = self.params
    hdm_split = self._attention_output_hdm_w_split
    if p.attention_combine_dims:
      wo = tf.reshape(
          wo, [p.attention_num_heads, p.attention_key_value_dim, p.model_dim])
    wo = self._MeshSplit(wo, hdm_split)
    wo = self._ReshapeM(wo, 2)
    return self._MeshSplit(
        self._EinsumWithModelDim('HDM,BLHD->BLM', wo, o),
        self._AdjustMSplit(p.blm_split, 2))

  def _ComputeCombinedOutputs(self,
                              o1,
                              o2,
                              wo1,
                              wo2,
                              hidden_dim_reshape_segments=4):
    p = self.params
    split_h_shape = [hidden_dim_reshape_segments, -1, p.attention_key_value_dim]

    wo1, wo2 = [
        tf.reshape(w, split_h_shape + self._ReshapedModelDims())
        for w in [wo1, wo2]
    ]

    o1 = tf.reshape(o1, o1.shape.as_list()[:2] + split_h_shape)
    o = self._MeshSplit(tf.concat([o1, o2], -2), p.blh_split + [-1, -1])
    wo = tf.concat([wo1, wo2], 1)
    return self._EinsumWithModelDim('SHDM,BLSHD->BLM', wo, o) * (2.0**-0.5)

  def DenseReluDense(self, name, decoder=False, activation='relu'):
    if decoder:
      input_endpoints = self._DecoderLayerInMapKeys
    else:
      input_endpoints = self._EncoderLayerInMapKeys

    if activation == 'relu':
      activation_fn = tf.nn.relu
    elif activation == 'gelu':
      activation_fn = lambda x: tf.nn.gelu(x, approximate=True)
    elif activation == 'sqr_relu':
      activation_fn = lambda x: tf.math.square(tf.nn.relu(x))
    else:
      raise ValueError('Activation %s not supported.' % activation)

    p = self.params
    # Note that dropout is used here, but not in the MoE layer by default.
    return self._Graph(
        name,
        input_endpoints,
        ['outputs', 'aux_loss'],
        ('->wi,wo',
         self._DenseReluDenseWeights('w', self._device_mesh, p.mh_wi_split,
                                     p.hm_wo_split)),
        ('wi->wi_reshaped',
         self._Fn('wi_reshape', fn=lambda x: self._ReshapeM(x, 0))),
        ('wo->wo_reshaped',
         self._Fn('wo_reshape', fn=lambda x: self._ReshapeM(x, 1))),
        ('wi_reshaped,vec->h', self.EinsumWithModelDim('wi', 'MH,BLM->BLH')),
        ('h->h_split', self.MeshSplit('_h_split', p.blh_split)),
        ('h_split->h_%s' % activation, self._Fn(activation, activation_fn)),
        ('h_%s->h_dropout' % activation,
         self._Dropout('input_dropout', 1 - p.dropout_rate)),
        ('wo_reshaped,h_dropout->outputs_pre_split',
         self.EinsumWithModelDim('wo', 'HM,BLH->BLM')),
        ('outputs_pre_split->outputs',
         self.MeshSplit('outputs_split', self._AdjustMSplit(p.blm_split, 2))),
        ('->aux_loss', self._zero_aux_loss('aux_loss')),
    )

  def DenseReluDenseGated(self, name, activation_fn, decoder=False):
    if decoder:
      input_endpoints = self._DecoderLayerInMapKeys
    else:
      input_endpoints = self._EncoderLayerInMapKeys

    def _Impl(wi_0, wi_1, inputs):
      wi = tf.concat([tf.expand_dims(wi_0, 0), tf.expand_dims(wi_1, 0)], 0)
      o1, o2 = [
          tf.squeeze(o, 0) for o in tf.split(

              self._EinsumWithModelDim('KMH,BLM->KBLH', wi, inputs), 2, 0)
      ]
      # To match historic behavior use approximate=True with tf.nn.gelu
      # activation.
      return tf.math.multiply(activation_fn(o1), o2)

    p = self.params
    return self._Graph(
        name,
        input_endpoints,
        ['outputs', 'aux_loss'],
        ('->wi_0,wi_1,wo',
         self._DenseReluDenseWeightsGatedGELU('w', self._device_mesh,
                                              p.mh_wi_split, p.hm_wo_split)),
        ('wi_0->wi_0_reshaped',
         self._Fn('wi0_reshape', fn=lambda x: self._ReshapeM(x, 0))),
        ('wi_1->wi_1_reshaped',
         self._Fn('wi1_reshape', fn=lambda x: self._ReshapeM(x, 0))),
        ('wo->wo_reshaped',
         self._Fn('wo_reshape', fn=lambda x: self._ReshapeM(x, 1))),
        ('wi_0_reshaped,wi_1_reshaped,vec->h', self._Fn('wi', fn=_Impl)),
        ('h->h_split', self.MeshSplit('_h_split', p.blh_split)),
        ('h_split->h_dropout',
         self._Dropout('input_dropout', 1 - self.params.dropout_rate)),
        ('wo_reshaped,h_dropout->outputs_pre_split',
         self.EinsumWithModelDim('wo', 'HM,BLH->BLM')),
        ('outputs_pre_split->outputs',
         self.MeshSplit('outputs_split', self._AdjustMSplit(p.blm_split, 2))),
        ('->aux_loss', self._zero_aux_loss('aux_loss')),
    )

  def _MoEWeightsGatedGELU(self,
                           name,
                           device_mesh=None,
                           wi_mesh_split=None,
                           wo_mesh_split=None):
    # Gated GELU.  There are two separate linear transformations applied in
    # parallel to the inputs.  You take the gelu of one of them and then
    # multiply the two componentwise.
    p = self.params
    # Chadwick: why does it not need device mesh?
    # TODO: try assigning device_mesh to the configured device_mesh 
    return self._ShardedVar(
        name=name,
        weights=[('wi_0',
                  gshard_layers.ShardedWeightParams(
                      init=py_utils.WeightInit.Uniform(
                          (((1. / p.model_dim)**0.5) * 3.0**0.5)),
                      dtype=p.dtype,
                      shape=[p.e_dim, p.model_dim, p.moe_hidden_dim],
                      tensor_split_dims_mapping=p.emh_split)),
                 ('wi_1',
                  gshard_layers.ShardedWeightParams(
                      init=py_utils.WeightInit.Uniform(
                          (((1. / p.model_dim)**0.5) * 3.0**0.5)),
                      dtype=p.dtype,
                      shape=[p.e_dim, p.model_dim, p.moe_hidden_dim],
                      tensor_split_dims_mapping=p.emh_split)),
                 ('wo',
                  gshard_layers.ShardedWeightParams(
                      init=py_utils.WeightInit.Uniform(
                          (((1. / p.moe_hidden_dim)**0.5) * 3.0**0.5)),
                      dtype=p.dtype,
                      shape=[p.e_dim, p.moe_hidden_dim, p.model_dim],
                      tensor_split_dims_mapping=p.ehm_split))],
        device_mesh=device_mesh)

  def _ShardedMoEGLU(self, name):
    """Simple MoE GLU with xla_sharding."""
    p = self.params
    num_groups = p.num_groups or p.num_devices

    reshape_input = gshard_layers.ReshapeInputLayer.Params().Set(
        num_groups=num_groups,
        num_devices=p.num_devices,
        model_dims=self._ReshapedModelDims())

    def _GLUApplyGating(gating, inputs, reshaped_inputs, wi_0, wi_1, wo):
      wi = tf.concat([tf.expand_dims(wi_0, 0), tf.expand_dims(wi_1, 0)], 0)
      return gshard_layers.FeedForwardNetworksApplyGating(
          gating,
          inputs,
          reshaped_inputs,
          wi,
          wo,
          num_devices=p.num_devices,
          num_groups=p.num_groups or p.num_devices,
          dropout_rate=p.moe_dropout_rate,
          device_mesh=self._device_mesh,
          model_dim_reshape_segments=self._model_dim_reshape_segments,
          gsm_split=self._AdjustMSplitByName('blm_split'),
          egcm_split=self._AdjustMSplitByName('egcm_split'),
          gecm_split=self._AdjustMSplitByName('gecm_split'),
          gsec_split=self._AdjustMSplitByName('gsec_split'),
          eah_split=self._AdjustMSplitByName('eah_split'),
          eam_split=self._AdjustMSplitByName('eam_split'),
          use_glu=True,
          activation_name='GELU_APPROXIMATE')

    return self._Graph(
        name, ['inputs', 'segment_id', 'wi_0', 'wi_1', 'wo'],
        ['outputs', 'aux_loss'],
        ('inputs,segment_id->reshaped_inputs, paddings', reshape_input),
        ('->gw', self._Top2GatingWeights('top_2_gating')),
        ('gw->gw_reshaped',
         self._Fn('reshape_gw', fn=lambda x: self._ReshapeM(x, 0))),
        ('wi_0->wi0_reshaped',
         self._Fn('reshape_wi0', fn=lambda x: self._ReshapeM(x, 1))),
        ('wi_1->wi1_reshaped',
         self._Fn('reshape_wi1', fn=lambda x: self._ReshapeM(x, 1))),
        ('wo->wo_reshaped',
         self._Fn('reshape_wo', fn=lambda x: self._ReshapeM(x, 2))),
        ('gw_reshaped,reshaped_inputs,paddings->gating',
         self._ComputeTopKGating('compute_gating')),
        ('gating,inputs,reshaped_inputs,wi0_reshaped,wi1_reshaped,wo_reshaped'
         '->outputs,aux_loss', self._Fn('process_gating', _GLUApplyGating)))

  def MoEGated(self, name, decoder=False):
    """Returns a MoE layer with GLU experts."""
    if decoder:
      input_endpoints = self._DecoderLayerInMapKeys
    else:
      input_endpoints = self._EncoderLayerInMapKeys

    tf.logging.info('##############Using MoEGated#################')

    return self._Graph(
        name, input_endpoints, ['outputs', 'aux_loss'],
        ('vec->input_split', self.Split('input_split')),
        ('segment_id->segment_id_split', self.Split('segment_id_split')),
        ('->wi_0,wi_1,wo', self._MoEWeightsGatedGELU(name)),
        ('input_split,segment_id_split,wi_0,wi_1,wo'
         '->outputs_pre_split,aux_loss', self._ShardedMoEGLU('ffw')),
        ('outputs_pre_split->outputs', self.Split('outputs_split')))


class RecurrentDenseBuilderParallelDecode(DenseBuilder):
  """Same as RecurrentDenseBuilder but with micro variables.

  Projection variables created under this builder will be replaced by multiple
  micro variables, each with shape [model_dim, proj_weight_hdim, d_kv].
  For example, the original wi_o with shape [1024, 4096] was replaced with
  8 micro variables each with  shape [1024, 4, 128] when proj_weight_hdim = 4
  and d_kv = 128.

  Using smaller micro variables reduced the total size of variables created by
  RepeatLayer. For example, when the number of layers is 120, model_dim = 16k,
  ff_dim = 64k, d_kv = 128, then RepeatLayer will create variables with size
  120 * 16k * 64k * 4Bytes = 491GB, exceeding the host memoery limit.
  By setting proj_weight_hdim = 64, RepeatLayer will create 8x micro variables,
  each with shape [L, 16k, 64, 128] only. Using leasting loading placer those
  micro variables will be placed at different hosts.

  To disable micro variables, set proj_weight_hdim to None.
  """

  @classmethod
  def Params(cls):
    p = super().Params()
    p.Define(
        'proj_weight_hdim', 64,
        'weight hd_dims = [proj_weight_hdim, attention_key_value_dim]. '
        'Use None to disable micro variables.')
    p.deterministic_dropout = True
    return p

  @property
  def _num_input_proj_weights(self):
    p = self.params
    if p.proj_weight_hdim is None:
      return 1, 1, 1
    num_wq = p.attention_num_heads // p.proj_weight_hdim
    kv_h = p.attention_num_memory_heads or p.attention_num_heads
    if kv_h < p.proj_weight_hdim:
      num_wkv = 1
    else:
      num_wkv = kv_h // p.proj_weight_hdim
    num_wi = p.ff_dim // p.attention_key_value_dim // p.proj_weight_hdim
    return num_wq, num_wkv, num_wi

  @property
  def _num_output_proj_weights(self):
    p = self.params
    if p.proj_weight_hdim is None:
      return 1, 1
    num_atten = p.attention_num_heads // p.proj_weight_hdim
    num_wo = p.ff_dim // p.attention_key_value_dim // p.proj_weight_hdim
    return num_atten, num_wo

  @property
  def _ffw_var_h_dim_size(self):
    p = self.params
    assert p.ff_dim % p.attention_key_value_dim == 0
    if p.proj_weight_hdim is None:
      return p.ff_dim
    assert (p.ff_dim // p.attention_key_value_dim) % p.proj_weight_hdim == 0
    return p.proj_weight_hdim * p.attention_key_value_dim

  @property
  def _atten_q_var_heads(self):
    p = self.params
    if p.proj_weight_hdim is None:
      return p.attention_num_heads
    assert p.attention_num_heads % p.proj_weight_hdim == 0
    return p.proj_weight_hdim

  @property
  def _atten_kv_var_heads(self):
    p = self.params
    kv_h = p.attention_num_memory_heads or p.attention_num_heads
    if p.proj_weight_hdim is None or kv_h < p.proj_weight_hdim:
      return kv_h
    assert kv_h % p.proj_weight_hdim == 0
    return p.proj_weight_hdim

  def _DecoderLayerInputProjWeights(self, name):
    # Create multiple input projection weights, each of which has shape
    # [model_dim, proj_weight_hdim, d_kv].
    p = self.params
    input_w_split = [p.mhd_w_split[0], max(p.mhd_w_split[1], p.mhd_w_split[2])]
    kv_w_split = input_w_split if p.kv_mhd_w_split is None else [
        p.kv_mhd_w_split[0],
        max(p.kv_mhd_w_split[1], p.kv_mhd_w_split[2])
    ]

    q_stddev = (p.model_dim * p.attention_key_value_dim)**-0.5
    wq_tpl = gshard_layers.ShardedWeightParams(
        shape=[
            p.model_dim, self._atten_q_var_heads * p.attention_key_value_dim
        ],
        dtype=p.dtype,
        init=py_utils.WeightInit.Gaussian(q_stddev),
        tensor_split_dims_mapping=input_w_split)

    kv_stddev = (p.model_dim)**-0.5
    wkv_tpl = gshard_layers.ShardedWeightParams(
        shape=[
            p.model_dim, self._atten_kv_var_heads * p.attention_key_value_dim
        ],
        dtype=p.dtype,
        init=py_utils.WeightInit.Gaussian(kv_stddev),
        tensor_split_dims_mapping=kv_w_split)

    ffw_tpl = gshard_layers.ShardedWeightParams(
        init=py_utils.WeightInit.Uniform(((1. / p.model_dim)**0.5) * 3.0**0.5),
        dtype=p.dtype,
        shape=[p.model_dim, self._ffw_var_h_dim_size],
        tensor_split_dims_mapping=input_w_split)

    num_wq, num_wkv, num_wi = self._num_input_proj_weights

    weights_params = []
    for i in range(num_wq):
      weights_params.append(('wq_%d' % i, wq_tpl))
    for i in range(num_wkv):
      weights_params.append(('wk_%d' % i, wkv_tpl))
    for i in range(num_wkv):
      weights_params.append(('wv_%d' % i, wkv_tpl))
    for i in range(num_wi):
      weights_params.append(('wi0_%d' % i, ffw_tpl))
    for i in range(num_wi):
      weights_params.append(('wi1_%d' % i, ffw_tpl))
    return self._ShardedVar(
        name=name, weights=weights_params, device_mesh=self._device_mesh)

  def _DecoderLayerOutputProjWeights(self, name):
    p = self.params
    out_w_split = [max(p.mhd_w_split[1], p.mhd_w_split[2]), p.mhd_w_split[0]]

    atten_stddev = (p.attention_num_heads * p.attention_key_value_dim)**-0.5
    atten_tpl = gshard_layers.ShardedWeightParams(
        shape=[
            self._atten_q_var_heads * p.attention_key_value_dim, p.model_dim
        ],
        dtype=p.dtype,
        init=py_utils.WeightInit.Gaussian(atten_stddev),
        tensor_split_dims_mapping=out_w_split)
    ffw_tpl = gshard_layers.ShardedWeightParams(
        init=py_utils.WeightInit.Uniform(((1. / p.ff_dim)**0.5) * 3.0**0.5),
        dtype=p.dtype,
        shape=[self._ffw_var_h_dim_size, p.model_dim],
        tensor_split_dims_mapping=out_w_split)
    num_atten, num_wo = self._num_output_proj_weights
    weights_params = []
    for i in range(num_atten):
      weights_params.append(('atten_wo_%d' % i, atten_tpl))
    for i in range(num_wo):
      weights_params.append(('ffw_wo_%d' % i, ffw_tpl))
    return self._ShardedVar(
        name=name, weights=weights_params, device_mesh=self._device_mesh)

  def _ComputeQKVH(self, name, hidden_dim_reshape_segments=4):
    p = self.params
    d_kv = p.attention_key_value_dim

    def _Compute(x, *ws):
      num_wq, num_wkv, num_wi = self._num_input_proj_weights

      def _ReshapeW(w, h=0):
        if p.attention_num_heads > 1 and h == 1:
          return tf.reshape(w, self._ReshapedModelDims() + [h, -1])
        else:
          return tf.reshape(
              w,
              self._ReshapedModelDims() +
              [hidden_dim_reshape_segments, -1, d_kv])

      wqs = ws[:num_wq]
      wks = ws[num_wq:num_wq + num_wkv]
      wvs = ws[num_wq + num_wkv:num_wq + 2 * num_wkv]
      wi0s = ws[num_wq + 2 * num_wkv:num_wq + 2 * num_wkv + num_wi]
      wi1s = ws[num_wq + 2 * num_wkv + num_wi:]

      if (p.attention_num_memory_heads and
          p.attention_num_heads != p.attention_num_memory_heads):
        # Combined tf.einsum is not possible, falling back to individual
        # einsum ops.
        h_kv = p.attention_num_memory_heads or p.attention_num_heads
        wk = tf.concat([_ReshapeW(w, h_kv) for w in wks], -2)
        wv = tf.concat([_ReshapeW(w, h_kv) for w in wvs], -2)
        k = self._EinsumWithModelDim('BLM,MHD->BLHD', x, wk)
        v = self._EinsumWithModelDim('BLM,MHD->BLHD', x, wv)
        wc = tf.concat([_ReshapeW(w) for w in wqs + wi0s + wi1s], -2)
        splits = [p.attention_num_heads // hidden_dim_reshape_segments
                 ] + [p.ff_dim // d_kv // hidden_dim_reshape_segments] * 2
        r = self._MeshSplit(
            self._EinsumWithModelDim('BLM,MSHD->BLSHD', x, wc),
            p.blh_split + [-1, -1])
        q, f1, f2 = tf.split(r, splits, -2)
        f1 = self._MeshSplit(f1, p.blh_split + [-1, -1])
        f2 = self._MeshSplit(f2, p.blh_split + [-1, -1])
        q = self._MeshSplit(
            tf.reshape(q,
                       q.shape.as_list()[:2] + [-1, q.shape[-1]]), p.qkv_split)

        # Only one head so there is nothing to shard the H in BLHD k,v tensors.
        kv_split = p.qkv_split[:2] + [-1, p.qkv_split[-1]]
        k = self._MeshSplit(k, kv_split)
        v = self._MeshSplit(v, kv_split)
        return q, k, v, f1, f2
      wc = tf.concat([_ReshapeW(w) for w in ws], -2)
      splits = [p.attention_num_heads // hidden_dim_reshape_segments
               ] * 3 + [p.ff_dim // d_kv // hidden_dim_reshape_segments] * 2
      ret = tf.split(
          self._EinsumWithModelDim('BLM,MSHD->BLSHD', x, wc), splits, -2)

      def _MeshSplitQKV(x):
        return tf.reshape(x, x.shape.as_list()[:2] + [-1, x.shape[-1]])

      return [_MeshSplitQKV(x) for x in ret[:3]] + ret[3:]

    return self._Fn(name, _Compute)

  def DecoderLayer(self,
                   name,
                   activation_fn,
                   conv_kernel_size=None,
                   hidden_dim_reshape_segments=4,
                   norm_type='ln',
                   norm_policy='pre'):
    p = self.params

    collections = None
    if p.relative_attention_type == 'bias_shared':
      collections = ['_dec_self_attention_shared_var']
    else:
      assert p.relative_attention_type == 'bias', p.relative_attention_type

    def _ComputeBias(segment_id, segment_pos):
      return self._DecNotVisible(segment_id, segment_pos) * (-1e+09)

    state_shape = [
        None, None, p.attention_num_memory_heads or p.attention_num_heads,
        p.attention_key_value_dim
    ]

    if conv_kernel_size is not None:
      norm_layer = self._LNConv('ln', conv_kernel_size)
      d = p.ff_dim // hidden_dim_reshape_segments // p.attention_key_value_dim
      model_dims = [hidden_dim_reshape_segments, d, p.attention_key_value_dim]
      optional_conv_layer = self.DepthwiseConvAutoregressive(
          name='conv', kernel_size=conv_kernel_size, model_dims=model_dims)
    elif norm_type == 'ln':
      norm_layer = self._LN('ln')
      optional_conv_layer = self._Identity('conv')
    elif norm_type == 'true_ln':
      norm_layer = self._TrueLN('true_ln')
      optional_conv_layer = self._Identity('conv')
    elif norm_type == 'pn':
      norm_layer = self._PN('pn')
      optional_conv_layer = self._Identity('conv')
    else:
      raise ValueError('Norm type %s not supported' % norm_type)
    num_q, num_kv, num_wi = self._num_input_proj_weights
    num_weights = num_q + 2 * num_kv + 2 * num_wi
    wi_str = ','.join(['wi_%d' % i for i in range(num_weights)])
    num_atten, num_wo = self._num_output_proj_weights
    num_weights = num_atten + num_wo
    wo_str = ','.join(['wo_%d' % i for i in range(num_weights)])

    def _Outputs(o_atten, o_ffw, *ws):
      h_shape = [hidden_dim_reshape_segments, -1, p.attention_key_value_dim]
      wo = tf.concat(
          [tf.reshape(w, h_shape + self._ReshapedModelDims()) for w in ws], 1)

      o_atten = tf.reshape(o_atten, o_atten.shape.as_list()[:2] + h_shape)
      o = self._MeshSplit(
          tf.concat([o_atten, o_ffw], -2), p.blh_split + [-1, -1])
      return self._EinsumWithModelDim('SHDM,BLSHD->BLM', wo, o) * (2.0**-0.5)

    if norm_policy != 'pre':
      raise ValueError('Normalization policy %s not supported' % norm_policy)

    return self._Graph(
        name,
        ['i'],
        ['o'],
        ('i.vec,i.segment_id->input_masked', self.Mask()),
        ('i.segment_id->o.segment_id', self._Identity('segment_id')),
        ('i.segment_pos->o.segment_pos', self._Identity('segment_pos')),
        ('input_masked->x', norm_layer),
        ('->%s' % wi_str, self._DecoderLayerInputProjWeights('get_w_in')),
        ('->relative_bias_ws',
         self._RelativeAttentionBiasWeights('wrb', collections)),
        ('x,%s->q,k,v,h1,h2' % wi_str,
         self._ComputeQKVH('qkvh', hidden_dim_reshape_segments)),
        ('k->k_full', self._AttentionState('k_state', state_shape)),
        ('v->v_full', self._AttentionState('v_state', state_shape)),
        ('i.segment_pos->key_segment_pos',
         self._AttentionState('seg_pos', [None, None], dtype=tf.int32)),
        ('i.segment_id,i.segment_pos->qq_bias', self._Fn(
            'bias', fn=_ComputeBias)),
        ('qq_bias->qk_bias', self._Override('dec_self_attention_bias')),
        # Decoder _AddRelativeBias always has bidirectional=False.
        ('qk_bias,i.segment_pos,key_segment_pos,relative_bias_ws->qhk_bias',
         self._Fn('relative_bias', fn=self._AddRelativeBias)),
        ('q,k_full,v_full,qhk_bias->o_atten', self.Attention('attention')),
        ('h1->h1_act', self._Fn('h1_act', fn=activation_fn)),
        ('h1_act->h1_conv', optional_conv_layer),
        ('h1_conv,h2->o_ffw', self._Fn('h_ffw', fn=tf.math.multiply)),
        ('->%s' % wo_str, self._DecoderLayerOutputProjWeights('get_w_out')),
        ('o_atten,o_ffw,%s->y' % wo_str, self._Fn('compute_output', _Outputs)),
        ('y->y_dropout', self._Dropout('y_dropout', 1 - p.dropout_rate)),
        ('input_masked,y_dropout->o.vec', self._Add('add')))

  @property
  def _DecoderLayerInMapKeys(self):
    return ['vec', 'segment_id', 'segment_pos']

  def DecoderLayerStack(self,
                        name,
                        sub_layers,
                        num=1,
                        conv_kernel_size=None,
                        norm_type=None,
                        norm_policy=None):
    """DecoderLayerStack with self attention and feedforward in parallel."""
    del norm_type, norm_policy
    p = self.params
    assert p.deterministic_dropout
    stack = [
        ('i.vec->inputs_split',
         self.MeshSplit('inputs_split', self._AdjustMSplit(p.blm_split, 2))),
        ('i.segment_id->segment_id_split',
         self.MeshSplit('segment_id_split', p.blm_split[:2])),
        ('i.segment_pos->segment_pos_split',
         self.MeshSplit('segment_pos_split', p.blm_split[:2])),
        ('inputs_split->input_dropout',
         self._Dropout('input_dropout', 1 - self.params.dropout_rate)),
        ('input_dropout,segment_id_split,segment_pos_split->sub_layer_imap',
         self._CreateNestedMap(name='map', keys=self._DecoderLayerInMapKeys)),
        ('sub_layer_imap->sub_layer_omap', sub_layers[0]),
        ('sub_layer_omap.vec->y_norm', self._LNNoScale('final_layer_norm')),
        ('y_norm->y_dropout',
         self._Dropout('outputs_dropout', 1 - self.params.dropout_rate)),
        ('i.aux_loss->o.aux_loss', self._Identity('id')),
        ('y_dropout,segment_id_split->o.vec', self.Mask()),
    ]
    return self._Graph(name, ['i'], ['o'], *stack)


class UniTransformer(base_model.BaseTask):
  """LM TransformerModel with z-loss."""

  @classmethod
  def Params(cls):
    p = super().Params()
    p.Define('debug', False, 'If true, outfeed additional per-example tensor.')

    p.Define('builder', None, 'GShard Builder.')
    p.Define('vocab_size', None, 'Vocabulary size')
    p.Define('sequence_length', None, 'Sequence length.')
    p.Define(
        'max_length', 512,
        'Max sequence length. Second pos_emb Tensor dim is set to ' +
        'max_length.')
    p.Define('batch_size', None, 'Batch size. Unused.')
    p.Define('num_transformer_layers', None,
             'Number of blocks in builder.{Decoder,Encoder}LayerStack.')
    p.Define(
        'loss_denominator', 0, 'If positive, ignore the value of '
        'use_tgt_labels_size_as_loss_denominator and set the denominator '
        'directly.')
    p.Define(
        'use_tgt_labels_size_as_loss_denominator', True,
        'False to use total number of non-padding tokens instead of '
        'fixed tgt_labels tensor size.')

    p.Define('aux_loss_coef', 0.01, 'Multiplier for GShard aux_loss.')
    p.Define('enable_tpu_summary', True, 'Enables GetTpuSummaryTensors().')
    p.Define('label_smoothing', 0.1, 'Label smoothing.')
    p.Define('logits_abs_max', None, 'Logits clipping.')
    p.Define(
        'z_loss', 1e-4, 'if z_loss is nonzero, we add a loss equal to '
        'z_loss * tf.math.square(tf.math.reduce_logsumexp(logits, -1))')
    p.Define('positional_embedding', True, 'Positional embs.')
    p.Define('gated_gelu', False, 'FFN gated GELU. '
             'Deprecated. Use gated_ffn_activation=gelu.')
    p.Define('moe_gated_gelu', False, 'Use gated GELU for the MoE layer.')
    p.Define('gated_ffn_activation', None, 'Transformer gated FFN activation.')
    p.Define('parallel_ffn', False,
             'Whether to make ffn and attention parallel.')
    p.Define(
        'hidden_dim_reshape_segments', 4,
        'Size of S when reshaping hidden dimension H to Sh. Only used when'
        ' parallel_ffn is true currently.')
    p.Define('conv_kernel_size', None,
             'Optional 1D depthwise convolutional kernel.')

    p.Define(
        'use_per_layer_vars_for_recurrent', False,
        'Create per-layer variables for RecurrentDenseBuilderParallelDecode, '
        'instead of  combined variables [num_layers, ...].')
    p.Define('use_repeat_layer', False,
             'Whether to use RepeatLayer to wrap the layer stack.')
    p.Define(
        'num_spmd_pipeline_stages', 1,
        'If > 1, SPMD-shardable pipelining is used with this many stages.')
    p.Define('num_spmd_pipeline_microbatches', None,
             'Number of microbatches when num_spmd_pipeline_stages > 1.')
    p.Define(
        'moe', False,
        'True for Mixture-of-Experts, False for canonical Transformer model, ')
    p.Define('activation', 'relu', 'Transformer non-gated FFN activation.')
    p.Define('norm_type', 'ln', 'Type of normalization. Options are: '
             '[ln, pn, true_ln].')
    p.Define(
        'norm_policy', 'pre', 'Policy for applying normalization. '
        'Options are: [pre, primer].')
    p.Define('multi_dconv_head_att', False,
             "Whether or not to use Primer's Mutli-Dconv-Head attention.")
    # TODO(krikun): add a separate params class for decoder options
    p.Define('decoder_max_steps', 64, 'Max decoder iterations for inference.')
    p.Define('decoder_beam_size', 4, 'Beam size for beam search decoding.')
    # In common vocab:
    # 0 => <pad>
    # 1 => </s>
    # 2 => <unk>
    p.Define('decoder_eos_id', 1, '</s> is in model SPM')
    # bos_id is not used in prefix decoding
    p.Define('decoder_bos_id', 0, '<s> is in model SPM')
    return p

  def __init__(self, params):
    tf.logging.info('Instantiating UniTransformer')
    # Confirmed: Initializes BaseTask
    super().__init__(params)
    p = self.params

    if p.use_repeat_layer or p.num_spmd_pipeline_stages > 1:
      p.builder.deterministic_dropout = True
    assert p.num_transformer_layers % p.num_spmd_pipeline_stages == 0
    # Specified in Task()
    tf.logging.info('Initiating DenseBuilder')
    tf.logging.info('Initializing DenseBuilder -> MoEBuilder -> Base')
    # Confirmed: b == DenseBuilder instance
    b = p.builder.Instantiate()

    tgt_vocab_size = p.vocab_size

    if callable(p.gated_ffn_activation):
      gated_ffn_activation = p.gated_ffn_activation
    elif p.gated_ffn_activation == 'silu':
      gated_ffn_activation = tf.nn.silu
    elif p.gated_gelu or p.gated_ffn_activation == 'gelu':
      gated_ffn_activation = lambda x: tf.nn.gelu(x, approximate=True)
    else:
      assert not p.gated_ffn_activation, p.gated_ffn_activation
      gated_ffn_activation = None

    # tf.logging.info('################First call to Embedding################')
    dec_emb = b.Embedding('dec_emb', tgt_vocab_size)
    self.CreateChild('dec_emb', dec_emb)

    # Confirmed: p.positional_embedding == FALSE
    if p.positional_embedding:
      tf.logging.info('################positional_embedding == TRUE################')
      dec_pos_emb = b.Embedding('dec_pos_emb', p.max_length)
      self.CreateChild('dec_pos_emb', dec_pos_emb)

    # Confirmed: p.parallel_ffn == FALSE
    if p.parallel_ffn:  # Only works with RecurrentDenseBuilderParallelDecode.
      tf.logging.info('################Parallel ffn################')
      assert not p.positional_embedding
      assert gated_ffn_activation
      assert isinstance(b, RecurrentDenseBuilderParallelDecode)
      decoder_sub_layers = [
          b.Repeat(
              name='blocks',
              body=b.DecoderLayer(
                  'block',
                  gated_ffn_activation,
                  p.conv_kernel_size,
                  p.hidden_dim_reshape_segments,
                  norm_type=p.norm_type,
                  norm_policy=p.norm_policy),
              repeat=p.num_transformer_layers,
              per_layer_vars=p.use_per_layer_vars_for_recurrent)
      ]
      dec = b.DecoderLayerStack(
          'decoder',
          decoder_sub_layers,
          1,
          conv_kernel_size=p.conv_kernel_size,
          norm_type=p.norm_type,
          norm_policy=p.norm_policy)
    else:
      if p.positional_embedding:
<<<<<<< HEAD
        tf.logging.info('################Positional embedding################')
        atten_layer = b.DecSelfAttention('dec_self_attention')
=======
        if p.multi_dconv_head_att:
          atten_layer = b.DecMultiDconvHeadAttention('multi_dconv_head_att')
        else:
          atten_layer = b.DecSelfAttention('dec_self_attention')
>>>>>>> 2ce1dc78
      elif p.multi_dconv_head_att:
        tf.logging.info('################Multi dconv head att################')
        atten_layer = b.DecMultiDconvHeadAttentionRelativeBias(
            'multi_dconv_head_att')
      else:
        # Confirmed: Uses DecSelfAttentionRelativeBias
        tf.logging.info('################dec self attention################')
        atten_layer = b.DecSelfAttentionRelativeBias('dec_self_attention')
      if gated_ffn_activation is None:
        tf.logging.info('################Dense relu dense################')
        ffw_layer = b.DenseReluDense(
            'dense_relu_dense', decoder=True, activation=p.activation)
      else:
        # Confirmed: Uses DenseReluDenseGated
        tf.logging.info('################Dense relu dense gated################')
        ffw_layer = b.DenseReluDenseGated(
            'dense_relu_dense', gated_ffn_activation, decoder=True)
      if p.moe:
        # Question: What is the difference between MoEGated and MoE?
        tf.logging.info('################MoE################')
        if p.moe_gated_gelu:
          # TODO: Should be using MoEGated now
          tf.logging.info('################MoE gated################')
          moe_layer = b.MoEGated('moe', decoder=True)
        else:
          tf.logging.info('################MoE not gated################')
          moe_layer = b.MoE('moe', decoder=True)
          tf.logging.info('################Constructed MoE layer################')
        decoder_sub_layers = [atten_layer, moe_layer, atten_layer, ffw_layer]
        num_decoder_layers = p.num_transformer_layers // 2
      else:
        tf.logging.info('################NOT MoE################')
        decoder_sub_layers = [atten_layer, ffw_layer]
        decoder_sub_layers = [atten_layer, ffw_layer]
        num_decoder_layers = p.num_transformer_layers

      tf.logging.info('Constructed decoder sublayers')
      #################################################################################
      dec = b.DecoderLayerStack(
          'decoder',
          decoder_sub_layers,
          num_decoder_layers,
          conv_kernel_size=p.conv_kernel_size,
          norm_type=p.norm_type,
          norm_policy=p.norm_policy,
          use_repeat_layer=p.use_repeat_layer,
          spmd_pipeline_stages=p.num_spmd_pipeline_stages,
          spmd_pipeline_microbatches=p.num_spmd_pipeline_microbatches)
    dec.params_init = py_utils.WeightInit.Xavier(scale=1.0, seed=0)

    tf.logging.info('################Creates emb_w split################')
    emb_w_split = b.MeshSplit('w_split', b.params.emb_w_split)
    tf.logging.info('################Creates dec_out split################')
    dec_out_split = b.MeshSplit('dec_out_split',
                                b._AdjustMSplit(b.params.blm_split[-3:], 2))
    tf.logging.info('################Creates logits split################')
    logits_split = b.MeshSplit('logits_split', b.params.logits_split)

    tf.logging.info('################Creates dec child################')
    self.CreateChild('dec', dec)
    tf.logging.info('################Creates emb_w_split child################')
    self.CreateChild('emb_w_split', emb_w_split)
    tf.logging.info('################Creates dec_out_split child################')
    self.CreateChild('dec_out_split', dec_out_split)
    tf.logging.info('################Creates logits_split child################')
    self.CreateChild('logits_split', logits_split)

  def _ComputeDecoderInput(self, theta, input_batch):
    y = self.dec_emb.FProp(theta.dec_emb, input_batch.tgt.ids)
    if self.params.positional_embedding:
      y += self.dec_pos_emb.FProp(theta.dec_pos_emb,
                                  input_batch.tgt.segment_pos)
    return py_utils.NestedMap(
        vec=y,
        segment_id=input_batch.tgt.segment_ids,
        segment_pos=input_batch.tgt.segment_pos,
        encoder_output=tf.zeros_like(y),
        encoder_segment_id=tf.zeros_like(input_batch.tgt.segment_ids),
        encoder_segment_pos=tf.zeros_like(input_batch.tgt.segment_pos),
        aux_loss=tf.convert_to_tensor(0.0, py_utils.FPropDtype(self.params)))

  def ComputePredictions(self, theta, input_batch):
    """Forward propagation through one tower of the model.

    Args:
      theta: A `.NestedMap` object containing variable values of this task
        copied to this tower's devices.
      input_batch: A `.NestedMap` object containing input tensors to this tower.

    Returns:
      A dict containing metrics pairs.
    """
    p = self.params

    with tf.name_scope(p.name):
      decoder_input = self._ComputeDecoderInput(theta, input_batch)
      all_outputs = self.dec.FProp(theta.dec, decoder_input)
      dec_outputs, aux_loss = all_outputs.vec, all_outputs.aux_loss
      dec_outputs *= (p.builder.model_dim**-0.5)
      dec_outputs = self.dec_out_split.FProp(theta.dec_out_split, dec_outputs)
      # TODO(lepikhin): we only support
      # shared_embedding_and_softmax_weights=True at the moment.
      softmax_weights = self.vars.dec_emb.w.embedding.read_value()
      softmax_weights = self.emb_w_split.FProp(theta.emb_w_split,
                                               softmax_weights)
      if dec_outputs.dtype != softmax_weights.dtype:
        # to enable fprop_dtype = tf.bfloat16
        softmax_weights = tf.cast(softmax_weights, dec_outputs.dtype)
      if p.builder.model_dim_reshape_segments is not None:
        dec_outputs = tf.reshape(
            dec_outputs, [dec_outputs.shape[0], dec_outputs.shape[1], -1])
      logits = tf.einsum('BLM,VM->BLV', dec_outputs, softmax_weights)
      logits = self.logits_split.FProp(theta.logits_split, logits)

      if p.logits_abs_max is not None:
        logits = py_utils.clip_by_value(logits, -p.logits_abs_max,
                                        p.logits_abs_max)
      logits = self.logits_split.FProp(theta.logits_split, logits)
      return logits, aux_loss

  def _ComputeNonPadding(self, input_batch):
    if 'paddings' in input_batch.tgt:
      return tf.cast(1.0 - input_batch.tgt.paddings,
                     py_utils.FPropDtype(self.params))

    non_padding = tf.cast(
        tf.not_equal(input_batch.tgt.segment_ids, 0),
        py_utils.FPropDtype(self.params))

    # Negative target labels now indicate tokens that are to be used as
    # autoregressive inputs, but not counted in the loss.
    non_padding *= tf.cast(
        tf.greater(input_batch.tgt.labels, 0), py_utils.FPropDtype(self.params))
    return non_padding

  def _ComputeSoftLabels(self, input_batch):
    p = self.params
    vocab_size = p.vocab_size
    if 'soft_labels' in input_batch.tgt:
      tf.logging.info('using input_batch.tgt.soft_labels: %r',
                      input_batch.tgt.soft_labels)
      soft_labels = input_batch.tgt.soft_labels
    else:
      label_smoothing = p.label_smoothing
      off_value = label_smoothing / vocab_size
      on_value = 1.0 - label_smoothing + off_value
      tf.logging.info({'on_value': on_value, 'off_value': off_value})
      soft_labels = tf.one_hot(
          tf.maximum(input_batch.tgt.labels, 0),
          vocab_size,
          on_value=on_value,
          off_value=off_value)
    return soft_labels

  def ComputePerTokenLoss(self, logits, input_batch):
    p = self.params

    with tf.name_scope(p.name):
      soft_labels = self._ComputeSoftLabels(input_batch)
      loss = tf.nn.softmax_cross_entropy_with_logits(
          labels=soft_labels, logits=logits)

      if self.params.z_loss > 0.0:
        log_z = tf.math.reduce_logsumexp(logits, -1)
        z_loss_increment = self.params.z_loss * tf.math.square(log_z)
        loss += z_loss_increment

      non_padding = self._ComputeNonPadding(input_batch)
      return loss * non_padding

  def ComputeLoss(self, theta, predictions, input_batch):
    p = self.params

    vocab_size = p.vocab_size

    with tf.name_scope(p.name):
      logits, aux_loss = predictions
      soft_labels = self._ComputeSoftLabels(input_batch)

      entropy = tf.nn.softmax_cross_entropy_with_logits(
          labels=tf.one_hot(input_batch.tgt.labels, vocab_size), logits=logits)
      loss = tf.nn.softmax_cross_entropy_with_logits(
          labels=soft_labels, logits=logits)

      top1 = tf.math.argmax(
          logits, -1, output_type=input_batch.tgt.labels.dtype)
      acc1 = tf.cast(tf.equal(input_batch.tgt.labels, top1), logits.dtype)
      assert acc1.shape == entropy.shape, (acc1.shape, entropy.shape)

      soft_labels_entropy = loss

      if self.params.z_loss > 0.0:
        log_z = tf.math.reduce_logsumexp(logits, -1)
        z_loss_increment = self.params.z_loss * tf.math.square(log_z)
        loss += z_loss_increment

      non_padding = self._ComputeNonPadding(input_batch)

      per_token_loss = loss * non_padding
      if self.params.z_loss:
        per_token_z_loss_increment = z_loss_increment * non_padding

      if p.loss_denominator:
        loss_denom = p.loss_denominator
      elif p.use_tgt_labels_size_as_loss_denominator:
        # E.g. loss is going to be tiny if inputs are not packed and only a
        # fraction of tgt_labels are non-padding.
        loss_denom = tf.reduce_sum(tf.ones_like(non_padding))
      else:
        loss_denom = tf.reduce_sum(non_padding)
      avg_loss = tf.reduce_sum(per_token_loss) / loss_denom
      avg_z_loss_increment = (tf.reduce_sum(per_token_z_loss_increment) /
                              loss_denom) if p.z_loss else 0.0

      soft_labels_entropy = (
          tf.reduce_sum(soft_labels_entropy * non_padding) /
          tf.reduce_sum(non_padding))
      avg_loss += p.aux_loss_coef * aux_loss

      num_items_in_batch = tf.reduce_sum(
          tf.reduce_max(input_batch.tgt.segment_ids, axis=1))
      num_nonpadding = tf.reduce_sum(
          _ToInt32(tf.not_equal(input_batch.tgt.segment_ids, 0)))
      batch_capacity = tf.size(input_batch.tgt.labels)

      whole_tgt_correct = tf.cast(
          tf.equal(
              tf.reduce_sum(acc1 * non_padding, 1),
              tf.reduce_sum(non_padding, 1)), non_padding.dtype)

      # TODO(lepikhin): consider returning
      #   {'loss': (unnormalized per_token_loss, tf.reduce_sum(non_padding))}
      per_step_loss = {
          'loss': tf.reshape(avg_loss, [1]),
      }

      eval_metrics = {
          'num_packed_examples': (num_items_in_batch, 1.0),
          'batch_utilized_ratio': (num_nonpadding / batch_capacity, 1.0),
          'acc1':
              (tf.reduce_sum(acc1 * non_padding) / tf.reduce_sum(non_padding),
               tf.reduce_sum(non_padding)),
          'whole_tgt_accuracy':
              (tf.reduce_sum(whole_tgt_correct) /
               tf.cast(whole_tgt_correct.shape[0], whole_tgt_correct.dtype), 1.0
              ),
          'mean_xent': (tf.reduce_sum(entropy * non_padding) /
                        tf.reduce_sum(non_padding), tf.reduce_sum(non_padding)),
          'soft_labels_xent': (soft_labels_entropy, tf.reduce_sum(non_padding)),
          'weight': (tf.reduce_sum(non_padding), 1.0),
          'loss': (avg_loss, 1.0),
          'aux_loss': (p.aux_loss_coef * aux_loss, 1.0),
          'avg_z_loss_increment': (avg_z_loss_increment, 1.0),
      }
      if 'word_count' in input_batch.tgt:
        # +input_batch.num_sentences to account for the end of sequence symbol.
        num_words = tf.cast(
            tf.reduce_sum(
                input_batch.tgt.word_count +
                tf.cast(input_batch.tgt.num_sentences, dtype=tf.int32)),
            py_utils.FPropDtype(p))
        eval_metrics['num_words'] = (num_words, 1.0)
        eval_metrics['log_pplx_per_word'] = (
            tf.reduce_sum(entropy * non_padding) / num_words, num_words)
      # During training, the tpu summary tensors are added in _BPropGenTrainOps.
      if self.do_eval and p.enable_tpu_summary:
        for key, (val, wgt) in six.iteritems(py_utils.GetTpuSummaryTensors()):
          tf.logging.info('TpuSummaryTensor=>EvalMetric %r %r', key, (val, wgt))
          eval_metrics[key] = (val, wgt)
      return eval_metrics, per_step_loss

  def FilterPerExampleTensors(self, per_step):
    return per_step if self.params.debug else {}

  def _BPropGenTrainOps(self, vmap):
    """Constructs the backward graph."""
    train_ops = super()._BPropGenTrainOps(vmap)
    if self.params.enable_tpu_summary:
      for key, (value,
                weight) in six.iteritems(py_utils.GetTpuSummaryTensors()):
        tf.logging.info('TpuSummaryTensor=>EvalMetric %r %r', key,
                        (value, weight))
        self.AddEvalMetric(key, value, weight)
    return train_ops

  def ProcessFPropResults(self, sess, global_step, metrics, per_step):
    del sess, metrics
    if not per_step:
      return
    iterations_per_loop = 0
    for key, per_step_values in per_step.items():
      iterations_per_loop = iterations_per_loop or len(per_step_values)
      assert iterations_per_loop == len(per_step_values)

    for t in range(iterations_per_loop):
      for key, per_step_values in per_step.items():
        # Each per_step_values is an aggregation of outfeed tensor over
        # iterations_per_loop steps.
        tf.logging.info('Step = {}, {} = {}'.format(
            global_step + t - iterations_per_loop, key, per_step_values[t]))

  def _top_k_fn(self):
    return tf.math.top_k

  def DecodeIds(self, theta, input_batch):
    # beam search
    p = self.params
    tf.logging.info('DecodeIds theta=%r', theta)
    tf.logging.info('DecodeIds input_batch=%r', input_batch)

    with tf.name_scope('decode_ids'):
      batch_size = int(input_batch.tgt.ids.shape[0])
      # Use full tgt.ids as prefix
      prefix = input_batch.tgt.ids
      prefix_len = tf.reduce_max(input_batch.tgt.segment_pos, -1) + 1
      prefix_max = int(input_batch.tgt.ids.shape[1])

      beam_size = p.decoder_beam_size
      assert prefix_max % beam_size == 0, (prefix_max, beam_size)
      max_steps = (prefix_max // beam_size) + (p.decoder_max_steps)

      dec_state = gshard_layers.StateLayer.InitState(
          self.dec, shape=[batch_size, beam_size, max_steps])

      flat_bs = flat_beam_search_helper.flat_beam_search(
          batch_size,
          beam_size,
          max_steps,
          dec_callback=functools.partial(self._FlatBeamSearchCallback, theta,
                                         input_batch),
          dec_state=dec_state,
          eos_id=p.decoder_eos_id,
          bos_id=p.decoder_bos_id,
          length_norm_alpha=0.8,
          beam_gap=None,
          top_k_fn=self._top_k_fn(),
          prefix=prefix,
          prefix_len=prefix_len)
      tf.logging.info('flat_bs: %r', flat_bs)

      loop_vars, dec_state, nbest = flat_bs
      (topk_ids, topk_lens, topk_scores) = nbest
      del loop_vars, dec_state

      bs = py_utils.NestedMap()
      bs.topk_ids = tf.reshape(topk_ids, [batch_size * beam_size, -1])
      bs.topk_lens = tf.reshape(topk_lens, [-1])
      bs.topk_scores = tf.reshape(topk_scores, [-1])
      bs.topk_hyps_shape = tf.shape(topk_scores)
      return bs

  def _FlatBeamSearchCallback(self, theta, input_batch, tgt_id, tgt_segment_id,
                              tgt_pos, tgt_mask, dec_state, t):
    p = self.params
    fprop_dtype = py_utils.FPropDtype(self.params)

    tgt_id = tf.cast(tgt_id, tf.int32)
    tgt_segment_id = tf.cast(tgt_segment_id, fprop_dtype)
    tgt_pos = tf.cast(tgt_pos, tf.int32)

    y = self.dec_emb.FProp(theta.dec_emb, tgt_id)
    if p.positional_embedding:
      y += self.dec_pos_emb.FProp(theta.dec_pos_emb, tgt_pos)

    theta_with_state = gshard_layers.StateLayer.UpdateTheta(
        self.dec, theta.dec, dec_state, t)
    gshard_layers.OverrideLayer.Set(
        'dec_self_attention_bias', tf.cast((tgt_mask - 1.0) * 1e9, fprop_dtype))

    # These 3 args are required by the API but not used in any way.
    enc_output = tf.zeros_like(y)
    src_segment_ids = tf.zeros_like(input_batch.tgt.segment_ids)
    src_segment_pos = tf.zeros_like(input_batch.tgt.segment_pos)
    aux_loss = tf.convert_to_tensor(0.0, py_utils.FPropDtype(p))
    dec_inputs = py_utils.NestedMap(
        vec=y,
        segment_id=tgt_segment_id,
        segment_pos=tgt_pos,
        encoder_output=enc_output,
        encoder_segment_id=src_segment_ids,
        encoder_segment_pos=src_segment_pos,
        aux_loss=aux_loss)
    all_outputs = self.dec.FProp(theta_with_state, dec_inputs)
    del enc_output, src_segment_ids, src_segment_pos, aux_loss
    dec_outputs = all_outputs.vec
    dec_outputs *= (p.builder.model_dim**-0.5)
    dec_outputs = self.dec_out_split.FProp(theta.dec_out_split, dec_outputs)
    if ('model_dim_reshape_segments' in p.builder and
        p.builder.model_dim_reshape_segments is not None):
      dec_outputs = tf.reshape(dec_outputs,
                               [dec_outputs.shape[0], dec_outputs.shape[1], -1])
    # TODO(lepikhin): we only support
    # shared_embedding_and_softmax_weights=True at the moment.
    softmax_weights = self.vars.dec_emb.w.embedding.read_value()
    softmax_weights = self.emb_w_split.FProp(theta.emb_w_split, softmax_weights)
    if dec_outputs.dtype != softmax_weights.dtype:
      # to enable fprop_dtype = tf.bfloat16
      softmax_weights = tf.cast(softmax_weights, dec_outputs.dtype)
    logits = tf.einsum('BLM,VM->BLV', dec_outputs, softmax_weights)
    logits = self.logits_split.FProp(theta.logits_split, logits)

    # TODO(krikun): make sure this is not needed for beam search
    # if p.logits_abs_max is not None:
    #   logits = py_utils.clip_by_value(logits, -p.logits_abs_max,
    #                                   p.logits_abs_max)

    logits = tf.nn.log_softmax(logits)
    logits = self.logits_split.FProp(theta.logits_split, logits)

    dec_state = gshard_layers.StateLayer.UpdateState(self.dec, theta.dec,
                                                     dec_state)
    gshard_layers.OverrideLayer.Clear()

    return logits, dec_state


# TODO(huangyp): Build a common BaseTransformer for [Bert|Uni|Bi]Transformer.
class BertTransformer(base_model.BaseTask):
  """Encoder-only TransformerModel with gspmd annotations."""

  @classmethod
  def Params(cls):
    p = super().Params()
    p.Define('builder', None, 'GShard Builder.')
    p.Define('vocab_size', None, 'Vocabulary size')
    p.Define('sequence_length', None, 'Sequence length.')
    p.Define(
        'max_length', 512,
        'Max sequence length. Second pos_emb Tensor dim is set to ' +
        'max_length when positional_embedding is true.')
    p.Define('batch_size', None, 'Batch size. Unused.')
    p.Define('num_transformer_layers', None,
             'Number of blocks in builder.{Encoder}LayerStack.')
    p.Define('loss_denominator', 0,
             'If positive, set the denominator directly.')
    p.Define('aux_loss_coef', 0.01, 'Multiplier for GShard aux_loss.')
    p.Define('label_smoothing', 0.1, 'Label smoothing.')
    p.Define('logits_abs_max', None, 'Logits clipping.')
    p.Define(
        'z_loss', 1e-4, 'if z_loss is nonzero, we add a loss equal to '
        'z_loss * tf.math.square(tf.math.reduce_logsumexp(logits, -1))')
    p.Define('positional_embedding', True, 'Positional embs.')
    p.Define('gated_ffn_activation', None, 'Transformer gated FFN activation.')

    p.Define('use_repeat_layer', False,
             'Whether to use RepeatLayer to wrap the layer stack.')
    p.Define(
        'num_spmd_pipeline_stages', 1,
        'If > 1, SPMD-shardable pipelining is used with this many stages.')
    p.Define('num_spmd_pipeline_microbatches', None,
             'Number of microbatches when num_spmd_pipeline_stages > 1.')
    p.Define(
        'moe', False,
        'True for Mixture-of-Experts, False for canonical Transformer model, ')
    p.Define('moe_gated_gelu', False, 'Use gated GELU for the MoE layer.')
    p.Define('activation', 'relu', 'Transformer non-gated FFN activation.')

    # MLM specific
    p.Define(
        'mlm_loss_weight', 1.0,
        'The weight of the masked LM loss in the overall loss, in [0, 1].')
    p.Define('masked_lm', layers.MaskedLmDataAugmenter.Params(),
             'Data augmenter for masked lm.')
    p.Define('mask_token_id', 0, 'Masked token in the model SPM.')
    return p

  def __init__(self, params):
    """The constructor of the model."""
    super().__init__(params)
    p = self.params

    if p.mlm_loss_weight > 0:
      p.masked_lm.vocab_size = p.vocab_size
      p.masked_lm.mask_token_id = p.mask_token_id
      self.CreateChild('masked_lm', p.masked_lm)

    if p.use_repeat_layer or p.num_spmd_pipeline_stages > 1:
      p.builder.deterministic_dropout = True
    assert p.num_transformer_layers % p.num_spmd_pipeline_stages == 0
    b = p.builder.Instantiate()

    if callable(p.gated_ffn_activation):
      gated_ffn_activation = p.gated_ffn_activation
    elif p.gated_ffn_activation == 'silu':
      gated_ffn_activation = tf.nn.silu
    elif p.gated_ffn_activation == 'gelu':
      gated_ffn_activation = lambda x: tf.nn.gelu(x, approximate=True)
    else:
      assert not p.gated_ffn_activation, p.gated_ffn_activation
      gated_ffn_activation = None

    enc_emb = b.Embedding('enc_emb', p.vocab_size)
    self.CreateChild('enc_emb', enc_emb)

    if p.positional_embedding:
      enc_pos_emb = b.Embedding('enc_pos_emb', p.max_length)
      self.CreateChild('enc_pos_emb', enc_pos_emb)

    if p.positional_embedding:
      atten_layer = b.SelfAttention('self_attention')
    else:
      atten_layer = b.SelfAttentionRelativeBias('dec_self_attention')

    if gated_ffn_activation is None:
      ffw_layer = b.DenseReluDense('dense_relu_dense', activation=p.activation)
    else:
      ffw_layer = b.DenseReluDenseGated('dense_relu_dense',
                                        gated_ffn_activation)
    if p.moe:
      if p.moe_gated_gelu:
        moe_layer = b.MoEGated('moe')
      else:
        moe_layer = b.MoE('moe')
      encoder_sub_layers = [atten_layer, moe_layer, atten_layer, ffw_layer]
      num_encoder_layers = p.num_transformer_layers // 2
    else:
      encoder_sub_layers = [atten_layer, ffw_layer]
      num_encoder_layers = p.num_transformer_layers

    enc = b.EncoderLayerStack(
        'encoder',
        encoder_sub_layers,
        num_encoder_layers,
        use_repeat_layer=p.use_repeat_layer,
        spmd_pipeline_stages=p.num_spmd_pipeline_stages,
        spmd_pipeline_microbatches=p.num_spmd_pipeline_microbatches)
    enc.params_init = py_utils.WeightInit.Xavier(scale=1.0, seed=0)

    emb_w_split = b.MeshSplit('w_split', b.params.emb_w_split)
    enc_out_split = b.MeshSplit('enc_out_split',
                                b._AdjustMSplit(b.params.blm_split[-3:], 2))
    logits_split = b.MeshSplit('logits_split', b.params.logits_split)

    self.CreateChild('enc', enc)
    self.CreateChild('emb_w_split', emb_w_split)
    self.CreateChild('enc_out_split', enc_out_split)
    self.CreateChild('logits_split', logits_split)

  def _ComputeEncInput(self, theta, input_batch):
    p = self.params
    # TODO(huangyp): maskables should exclude cls token once cls is implemented.
    maskables = self._ComputeNonPadding(input_batch)
    if 'masked_pos' in input_batch:
      emb_ids = input_batch.masked_ids
      masked_pos = tf.cast(input_batch.masked_pos, py_utils.FPropDtype(p))
    elif p.mlm_loss_weight > 0:
      emb_ids, masked_pos = self.masked_lm.FProp(theta.masked_lm,
                                                 input_batch.ids,
                                                 1.0 - maskables)
    else:
      emb_ids = input_batch.ids
      masked_pos = 1.0 - maskables

    y = self.enc_emb.FProp(theta.enc_emb, emb_ids)
    if self.params.positional_embedding:
      y += self.enc_pos_emb.FProp(theta.enc_pos_emb, input_batch.segment_pos)
    nmap = py_utils.NestedMap(
        vec=y,
        segment_id=input_batch.segment_ids,
        segment_pos=input_batch.segment_pos,
        masked_pos=masked_pos,
        aux_loss=tf.convert_to_tensor(0.0, py_utils.FPropDtype(self.params)))
    return nmap

  def ComputePredictions(self, theta, input_batch):
    """Forward propagation through one tower of the model.

    Args:
      theta: A `.NestedMap` object containing variable values of this task
        copied to this tower's devices.
      input_batch: A `.NestedMap` object containing input tensors to this tower.

    Returns:
      A NestedMap with fields:
        mlm_logits: [B, L, V] tensor for the softmax output.
        masked_pos: [B, L] tensor indicating which token was masked.
        aux_loss: aux_loss from moe layers.
    """
    p = self.params

    with tf.name_scope(p.name):
      enc_input = self._ComputeEncInput(theta, input_batch)
      all_outputs = self.enc.FProp(theta.enc, enc_input)
      enc_outputs, aux_loss = all_outputs.vec, all_outputs.aux_loss
      enc_outputs = self.enc_out_split.FProp(theta.enc_out_split, enc_outputs)
      # When use embedding w for softmax.
      enc_outputs *= (p.builder.model_dim**-0.5)
      softmax_weights = self.vars.enc_emb.w.embedding.read_value()
      softmax_weights = self.emb_w_split.FProp(theta.emb_w_split,
                                               softmax_weights)
      if enc_outputs.dtype != softmax_weights.dtype:
        softmax_weights = tf.cast(softmax_weights, enc_outputs.dtype)
      if p.builder.model_dim_reshape_segments is not None:
        enc_outputs = tf.reshape(
            enc_outputs, [enc_outputs.shape[0], enc_outputs.shape[1], -1])

      # TODO(huangyp): implement faster mlm softmax using bf_py_utils.GatherK.
      mlm_logits = tf.einsum('BLM,VM->BLV', enc_outputs, softmax_weights)
      mlm_logits = self.logits_split.FProp(theta.logits_split, mlm_logits)

      if p.logits_abs_max is not None:
        mlm_logits = py_utils.clip_by_value(mlm_logits, -p.logits_abs_max,
                                            p.logits_abs_max)
      mlm_logits = self.logits_split.FProp(theta.logits_split, mlm_logits)
      # TODO(huangyp): Adds classification logits.
      return py_utils.NestedMap(
          mlm_logits=mlm_logits,
          mlm_masked_pos=enc_input.masked_pos,
          aux_loss=aux_loss)

  def _ComputeNonPadding(self, input_batch):
    # TODO(huangyp): Consider special tokens like eos.
    if 'paddings' in input_batch:
      return tf.cast(1.0 - input_batch.paddings,
                     py_utils.FPropDtype(self.params))

    non_padding = tf.cast(
        tf.not_equal(input_batch.segment_ids, 0),
        py_utils.FPropDtype(self.params))

    # Negative target labels now indicate tokens that are to be used as
    # autoregressive inputs, but not counted in the loss.
    non_padding *= tf.cast(
        tf.greater(input_batch.ids, 0), py_utils.FPropDtype(self.params))
    return non_padding

  def _ComputeSoftLabels(self, input_batch):
    p = self.params
    vocab_size = p.vocab_size

    label_smoothing = p.label_smoothing
    off_value = label_smoothing / vocab_size
    on_value = 1.0 - label_smoothing + off_value
    tf.logging.info({'on_value': on_value, 'off_value': off_value})
    soft_labels = tf.one_hot(
        tf.maximum(input_batch.ids, 0),
        vocab_size,
        on_value=on_value,
        off_value=off_value)
    return soft_labels

  def ComputePerTokenLoss(self, logits, input_batch):
    p = self.params

    with tf.name_scope(p.name):
      soft_labels = self._ComputeSoftLabels(input_batch)
      loss = tf.nn.softmax_cross_entropy_with_logits(
          labels=soft_labels, logits=logits)

      if self.params.z_loss > 0.0:
        log_z = tf.math.reduce_logsumexp(logits, -1)
        z_loss_increment = self.params.z_loss * tf.math.square(log_z)
        loss += z_loss_increment

      non_padding = self._ComputeNonPadding(input_batch)
      return loss * non_padding

  def ComputeLoss(self, theta, predictions, input_batch):
    p = self.params

    vocab_size = p.vocab_size

    with tf.name_scope(p.name):
      # TODO(huangyp): Adds classification loss.
      logits = predictions.mlm_logits
      masked_pos = predictions.mlm_masked_pos
      aux_loss = predictions.aux_loss
      soft_labels = self._ComputeSoftLabels(input_batch)

      entropy = tf.nn.softmax_cross_entropy_with_logits(
          labels=tf.one_hot(input_batch.ids, vocab_size), logits=logits)
      loss = tf.nn.softmax_cross_entropy_with_logits(
          labels=soft_labels, logits=logits)

      top1 = tf.math.argmax(logits, -1, output_type=input_batch.ids.dtype)
      acc1 = tf.cast(tf.equal(input_batch.ids, top1), logits.dtype)
      assert acc1.shape == entropy.shape, (acc1.shape, entropy.shape)

      soft_labels_entropy = loss

      if self.params.z_loss > 0.0:
        log_z = tf.math.reduce_logsumexp(logits, -1)
        z_loss_increment = self.params.z_loss * tf.math.square(log_z)
        loss += z_loss_increment

      non_padding = self._ComputeNonPadding(input_batch)
      masked_non_padding = non_padding * masked_pos
      num_masked_pos = tf.reduce_sum(masked_non_padding)

      per_token_loss = loss * masked_non_padding
      if self.params.z_loss:
        per_token_z_loss_increment = z_loss_increment * masked_non_padding

      if p.loss_denominator:
        loss_denom = p.loss_denominator
      else:
        loss_denom = num_masked_pos
      avg_loss = tf.reduce_sum(per_token_loss) / loss_denom
      avg_z_loss_increment = (tf.reduce_sum(per_token_z_loss_increment) /
                              loss_denom) if p.z_loss else 0.0

      soft_labels_entropy = (
          tf.reduce_sum(soft_labels_entropy * masked_non_padding) /
          tf.reduce_sum(masked_non_padding))
      avg_loss += p.aux_loss_coef * aux_loss

      per_step_loss = {
          'loss': tf.reshape(avg_loss, [1]),
      }
      batch_size = tf.cast(
          py_utils.GetShape(non_padding, 1)[0], dtype=py_utils.FPropDtype(p))

      eval_metrics = {
          'acc1': (tf.reduce_sum(acc1 * masked_non_padding) / num_masked_pos,
                   num_masked_pos),
          'mean_xent':
              (tf.reduce_sum(entropy * masked_non_padding) / num_masked_pos,
               num_masked_pos),
          'soft_labels_xent': (soft_labels_entropy, num_masked_pos),
          'weight': (num_masked_pos, 1.0),
          'num_total_tokens':
              (tf.reduce_sum(non_padding) / batch_size, batch_size),
          'num_masked_tokens': (num_masked_pos / batch_size, batch_size),
          'loss': (avg_loss, 1.0),
          'aux_loss': (p.aux_loss_coef * aux_loss, 1.0),
          'avg_z_loss_increment': (avg_z_loss_increment, 1.0),
      }
      # During training, the tpu summary tensors are added in _BPropGenTrainOps.
      if self.do_eval:
        for key, (val, wgt) in six.iteritems(py_utils.GetTpuSummaryTensors()):
          tf.logging.info('TpuSummaryTensor=>EvalMetric %r %r', key, (val, wgt))
          eval_metrics[key] = (val, wgt)
      return eval_metrics, per_step_loss<|MERGE_RESOLUTION|>--- conflicted
+++ resolved
@@ -3241,15 +3241,10 @@
           norm_policy=p.norm_policy)
     else:
       if p.positional_embedding:
-<<<<<<< HEAD
-        tf.logging.info('################Positional embedding################')
-        atten_layer = b.DecSelfAttention('dec_self_attention')
-=======
         if p.multi_dconv_head_att:
           atten_layer = b.DecMultiDconvHeadAttention('multi_dconv_head_att')
         else:
           atten_layer = b.DecSelfAttention('dec_self_attention')
->>>>>>> 2ce1dc78
       elif p.multi_dconv_head_att:
         tf.logging.info('################Multi dconv head att################')
         atten_layer = b.DecMultiDconvHeadAttentionRelativeBias(
