# Lint as: python3
# Copyright 2020 The TensorFlow Authors. All Rights Reserved.
#
# Licensed under the Apache License, Version 2.0 (the "License");
# you may not use this file except in compliance with the License.
# You may obtain a copy of the License at
#
#     http://www.apache.org/licenses/LICENSE-2.0
#
# Unless required by applicable law or agreed to in writing, software
# distributed under the License is distributed on an "AS IS" BASIS,
# WITHOUT WARRANTIES OR CONDITIONS OF ANY KIND, either express or implied.
# See the License for the specific language governing permissions and
# limitations under the License.
# ==============================================================================
"""GShard Builder. To be used with xla_sharding + SPMD."""
import functools

from lingvo import compat as tf
from lingvo.core import base_model
from lingvo.core import builder
from lingvo.core import builder_layers
from lingvo.core import flat_beam_search_helper
from lingvo.core import gshard_layers
from lingvo.core import gshard_utils
from lingvo.core import layers
from lingvo.core import py_utils
import numpy as np
import six


def _ToInt32(t):
  return tf.cast(t, tf.int32)


class MoEBuilder(builder.Base):
  """Mixture-of-Experts, Dense and DenseSparse Builder.

  To be used with xla_sharding + SPMD.

  MoEBuilder can be used to construct MoE and non-MoE Transformer models.

  Such models are typically defined by introducing encoder and decoder layer
  stacks, for example::

      enc = builder.EncoderLayerStack('encoder', [
          builder.SelfAttention('self_attention'),
          builder.MoE('moe'),
          builder.SelfAttention('self_attention'),
          builder.DenseReluDense('dense_relu_dense'), ], 3)

      dec = builder.DecoderLayerStack('decoder', [
          builder.DecSelfAttention('dec_self_attention'),
          builder.DecEncAttention('dec_enc_attention'),
          builder.MoE('moe', decoder=True),
          builder.DecSelfAttention('dec_self_attention'),
          builder.DecEncAttention('dec_enc_attention'),
          builder.DenseReluDense('dense_relu_dense', decoder=True), ], 3)

  Each layer (e.g. builder.SelfAttention) is ultimately wrapped with
  builder.EncoderLayer or builder.DecoderLayer. These wrappers introduce
  Transformer residual connections and layer norm as well.

  Naturally supports input packing, where multiple segments are packed in a
  single vec row (e.g. packing 2 segments in a single row)::

      vec      [  4,   3,  24]
      segment_id  [  1,   1,   2] (0 would indicate padding)
      segment_pos [  0,   1,   0] (0 for first token in the segment etc)

  by adding Attention bias to Attention logits before applying tf.nn.softmax,
  bias calculated as follows::

      SelfAttention
        segment_id  [  1,   1,   2]
      =>
        bias       [[  0,   0,  -X],
                    [  0,   0,  -X],
                    [ -X,  -X,   0]], where X is a large number.

  Segments can only attend to itself::

      DecSelfAttention
        segment_id  [  1,   1,   2]
        segment_pos [  0,   1,   0]
      =>
        bias       [[  0,  -X,  -X],
                    [  0,   0,  -X],
                    [ -X,  -X,   0]], where X is a large number.

  Segments can only attend to itself, and pos 'i' can only attend to <= 'i'
  subsegment::

      DecEncAttention
        segment_id  [  1,   1,   2]
        encoder_segment_id  [  1,   2]
      =>
        bias       [[  0,  -X],
                    [  0,  -X],
                    [ -X,   0]], where X is a large number.

  Encoder layers must share same Graph input_endpoints, output_endpoints,
  Builder.{MoE,DenseReluDense,SelfAttention},
  so do Decoder layers (with decoder=true set where appropriate),
  Builder.{MoE,DenseReluDense,DecSelfAttention,DecEncAttention},
  so we can universally wrap them with Builder.{Encoder,Decoder}Layer and
  further stack with Builder.{Encoder,Decoder}LayerStack. To be moved from
  XlaShardingBuilder.

  TODO(lepikhin): enable MoE-Attention.
  """

  @classmethod
  def Params(cls):
    p = super().Params()
    p.Define('num_devices', 1,
             'The number of cores to split weights and computation over.')
    p.Define('num_groups', None,
             'The number of groups. Set to None to use num_devices.')
    p.Define('layer_norm_epsilon', 1e-6,
             'Epsilon for layer norm numerical stability.')
    p.Define('dtype', tf.float32, 'Datatype to use.')

    p.Define(
        'model_dim', 1024, 'Model dimension that applies to embedding '
        'layers and all Transformer layers.')

    p.Define(
        'dropout_rate', 0.0,
        'Universal dropout rate that applies to inputs, residual, '
        'and other Transformer layers.')

    p.Define(
        'noise_shape_broadcast_dims', None,
        'A list of dimension where the noise shape is broadcasted. For '
        'example, noise_shape = [n, h, w, 1] when '
        'noise_shape_broadcast_dims=[-1] ')

    # attention params
    p.Define('attention_num_heads', 1, 'Attention number of heads.')
    p.Define(
        'attention_num_memory_heads', None,
        'Attention number of memory heads. We only support '
        'attention_num_memory_heads of 1 or None (default).')
    p.Define('attention_key_value_dim', None,
             'Shared dimensionality for Attention keys, values.')
    p.Define('attention_dropout_prob', 0.0, 'Attention dropout probability.')
    p.Define('moe_dropout_rate', 0.0, 'MoE dropout probability.')
    p.Define(
        'attention_combine_dims', False, 'Attention optimization. '
        'The heads and key/value dimensions are combined in the variables '
        'and the computation.')
    p.Define('attention_combine_qkv', True, 'Attention optimization. '
             'Combine qkv matmul.')

    p.Define('ff_dim', None, 'DenseReluDense hidden dim.')

    # MoE params
    p.Define('e_dim', None, 'E dimension. Number of experts.')
    p.Define('c_dim', None, 'C dimension. Per-expert capacity.')
    p.Define('moe_hidden_dim', None, 'Mixture-of-Experts hidden dim.')
    p.Define('moe_activation', 'RELU', 'MoE activation function.')

    p.Define('second_expert_policy', 'all',
             'Mixture-of-Experts dispatch policy.')
    p.Define('second_expert_threshold', 0.,
             'Mixture-of-Experts second-best gate threshold.')
    p.Define('legacy_mtf_behavior', True,
             'Mixture-of-Experts legacy mtf behavior. No renormalization.')
    p.Define('label_smoothing', 0.1, 'Label smoothing.')
    p.Define('capacity_factor', None, 'Capacity factor. Overrides c_dim.')
    p.Define(
        'gating_func', 'top_2',
        'Gating function. Can be one of ["top_2", "token_shuffle", "optimal_transport"].'
    )

    # Used in DecSelfAttentionRelativeBias:
    p.Define('relative_attention_type', None,
             'Attention type. None is default. Alternative is "bias".')
    p.Define('relative_attention_num_buckets', 32,
             'Relative attention num buckets.')
    p.Define('relative_attention_max_distance', 128,
             'Max relative distance (outer bucket boundary).')
    p.Define(
        'relative_attention_use_universal_1d_position', False,
        'Relative attention could rely on fake 1d position tensor, '
        'since only the relative difference matters and extra large '
        'negative logit bias term is added for attention across segments '
        'anyway. Set to True to enable the hack.')
    p.Define(
        'inflate_universal_relative_bias_to_match_batch_dimension', False,
        'If true, inflate the relative_bias tensor to match the batch '
        'dimension of the BLM logits. When BLM is partitioned along the batch '
        'dimension, this avoids the all-reduce for the relative_bias '
        'activation gradients, but performs the all-reduce for relative_bias '
        'weights instead. This may cause computation overhead when batch_size'
        'is much larger than num_batch_partitions, so it should only be used'
        'when batch_size is not too large compared to num_batch_partitions. '
        'This flag is ignored if relative_attention_use_universal_1d_position '
        'is set to False. Please see b/173612674#comment2 for more details.')

    p.Define('attention_extra_logit', None,
             'Extra logit for attention softmax.')
    p.Define(
        'attention_logits_dtype', None,
        'Using float32 for attention logits with fprop_dtype=bfloat16 '
        'generally makes training giant models more stable.')
    p.Define(
        'mask_dtype', None,
        'Using bfloat16 for fprop_dtype could be problematic for '
        'mask tensors, mask_dtype is a special dtype for such tensors.')
    p.Define(
        'gating_logits_dtype', None,
        'Using bfloat16 for fprop_dtype could be problematic for '
        'gating logits, gating_logits_dtype is a special dtype for such '
        'tensors.')

    p.Define(
        'conv_vars_reshape', False, 'Boolean, whether or not to '
        'change the shape of conv variables. For checkpoint backward '
        'compatibility only, deprecated soon. If True, the variable shape '
        'of _LNConv will be based on model_dim_reshape_segment')
    p.Define(
        'use_fused_depthwise_conv_autoregressive', False,
        'If True, use CausalDepthwiseConv for '
        'DepthwiseConvAutoregressive.')
    p.Define('ln_no_scale', False,
             'Override Builder._LN with Builder._LNNoScale.')
    p.Define('model_dim_reshape_segments', None,
             'Size of N when reshaping model dimension M to Nm')
    p.Define('use_xla_dynamic_update_slice', True, 'internal optimization')
    p.Define('decoder_skip_causal_mask', False,
             'Skip applying the decoder causal mask')

    return p

  @classmethod
  def SetFPropDtype(cls, p, fprop_dtype):
    p.fprop_dtype = fprop_dtype
    if fprop_dtype == tf.bfloat16:
      p.attention_logits_dtype = tf.float32
    return p

  @property
  def _device_mesh(self):
    return None

  @property
  def _model_dim_reshape_segments(self):
    if self.params.model_dim_reshape_segments is None:
      return None
    elif isinstance(self.params.model_dim_reshape_segments, list):
      return self.params.model_dim_reshape_segments
    return [self.params.model_dim_reshape_segments]

  def _AdjustMSplit(self, split, m_dim):
    """Adjusts split annotation according to model_dim_reshape_segments."""
    if split is None:
      return None
    # TO confirm: Adjusted model_dim_reshape_segments in Task()
    if self._model_dim_reshape_segments is None:
      return split
    new_split = list(split)
    for _ in self._model_dim_reshape_segments:
      new_split.insert(m_dim + 1, -1)
    return new_split

  def _AdjustMSplitByName(self, p_split_name):
    split = getattr(self.params, p_split_name, None)
    m_axis = p_split_name.find('m')
    if m_axis >= 0:
      split = self._AdjustMSplit(split, m_axis)
    return split

  def _Dropout(self, name, keep_prob, noise_shape_broadcast_dims=None):
    return super()._Dropout(
        name, keep_prob, noise_shape_broadcast_dims or
        self.params.noise_shape_broadcast_dims)

  def _OneHotEncode(self, name, dim):
    fprop_dtype = py_utils.FPropDtype(self.params)
    return self._Fn(name, fn=lambda x: tf.one_hot(x, dim, dtype=fprop_dtype))

  def _Var(self, name, weights, shared_var_collection_suffix=None):
    return gshard_layers.VarLayer.Params().Set(
        name=name,
        dtype=self.params.dtype,
        fprop_dtype=self.params.fprop_dtype,
        weights=weights,
        shared_var_collection_suffix=shared_var_collection_suffix)

  def _ShardedVar(self, name, weights, device_mesh):
    """Creates a layer of variables potentially sharded in a device mesh.

    Args:
      name: name of the layer.
      weights: list of (name, gshard_layers.ShardedWeightParams).
      device_mesh: device mesh used in mesh_split. If None, the variables will
        not be sharded

    Returns:
      A layer of variables sharded according to device_mesh and the weights'
      sharding specification in ShardedWeightParams.
    """

    if device_mesh is None:
      return self._Var(name=name, weights=weights)
    else:
      return gshard_layers.ShardedVarLayer.Params().Set(
          name=name,
          dtype=self.params.dtype,
          fprop_dtype=self.params.fprop_dtype,
          weights=weights,
          device_mesh=device_mesh)

  def _ShardedVarOn1DDeviceArray(self, name, weights):
    """Variables sharded along dimension 0.

    Args:
      name: name of the layer.
      weights: list of (name, py_utils.WeightParams).

    Returns:
      A layer of variables sharded on dimension 0 across all devices.
    """
    sharded_weights = []
    for k, v in weights:
      assert v.shape is not None and v.shape
      dims_mapping = [0] + [-1] * (len(v.shape) - 1)
      sharded_weights.append((k,
                              gshard_layers.ShardedWeightParams(
                                  shape=v.shape,
                                  init=v.init,
                                  dtype=v.dtype,
                                  collections=v.collections,
                                  tensor_split_dims_mapping=dims_mapping)))
    return self._ShardedVar(
        name=name,
        weights=sharded_weights,
        device_mesh=np.arange(self.params.num_devices))

  def _EmbeddingWeight(self,
                       name,
                       vocab_dim,
                       device_mesh=None,
                       w_mesh_split=None):
    return self._ShardedVar(
        name=name,
        weights=[('embedding',
                  gshard_layers.ShardedWeightParams(
                      init=py_utils.WeightInit.Gaussian(),
                      dtype=self.params.dtype,
                      shape=[vocab_dim, self.params.model_dim],
                      tensor_split_dims_mapping=w_mesh_split))],
        device_mesh=device_mesh)

  def SharedEmbSoftmax(self,
                       name,
                       vocab_size,
                       max_len,
                       logits_abs_max=None,
                       z_loss_coef=1e-4,
                       use_tgt_labels_size_as_loss_denominator=True):
    p = self.params
    return gshard_layers.SharedEmbeddingSoftmaxLayer.Params().Set(
        name=name,
        vocab_size=vocab_size,
        max_len=max_len,
        logits_abs_max=logits_abs_max,
        z_loss_coef=z_loss_coef,
        embedding_dim=p.model_dim,
        num_devices=p.num_devices,
        label_smoothing=p.label_smoothing,
        use_tgt_labels_size_as_loss_denominator=use_tgt_labels_size_as_loss_denominator
    )

  def Embedding(self, name, vocab_dim):
    # tf.logging.info('##############Saw some hints#################')
    return self._Graph(
        name, ['ids'], ['outputs'],
        ('->emb', self._EmbeddingWeight('w', vocab_dim)),
        ('ids->ids_split', self.Split('ids_split')),
        ('ids_split->one_hot_ids', self._OneHotEncode('one_hot_ids',
                                                      vocab_dim)),
        ('one_hot_ids->one_hot_ids_split', self.Split('one_hot_ids_split')),
        ('emb,one_hot_ids_split->outputs',
         self._Fn('einsum', fn=lambda w, x: tf.einsum('VH,BLV->BLH', w, x))))

  def SoftmaxWeight(self, name, vocab_dim):
    return self._Var(
        name=name,
        weights=[('softmax_weight',
                  py_utils.WeightParams(
                      init=py_utils.WeightInit.Uniform(
                          (((1. / self.params.model_dim)**0.5) * 3.0**0.5)),
                      dtype=self.params.dtype,
                      shape=[self.params.model_dim, vocab_dim]))])

  def Mask(self):

    def _apply_padding(x, segment_id):  # pylint: disable=invalid-name
      mask = tf.cast(tf.not_equal(segment_id, 0), x.dtype)
      for _ in range(len(x.shape) - len(mask.shape)):
        mask = tf.expand_dims(mask, -1)
      return x * mask

    return self._Fn('mask', fn=_apply_padding, fn_out=lambda x, y: x)

  def EncoderLayer(self, name, layer, residual_weight=1.0):
    """Returns params for lambda x: x + residual_weight * DropOut(layer(LN(x)))."""
    layer_input_keys = self._EncoderLayerInMapKeys
    layer_inputs = 'x,' + ','.join(['i.' + key for key in layer_input_keys[1:]])
    # Chadwick: We did use this EncoderLayer
    return self._Graph(
        name,
        ['i'],
        ['o'],
        ('i.vec,i.segment_id->input_masked', self.Mask()),
        ('input_masked->x', self._LN('ln')),
        (layer_inputs + '->y,o.aux_loss', layer),
        ('y->y_dropout', self._Dropout('y_dropout',
                                       1 - self.params.dropout_rate)),
        ('input_masked,y_dropout->o.vec',
         self._Add('add', residual_weight=residual_weight)),
    )

  @property
  def _EncoderLayerInMapKeys(self):
    return ['vec', 'segment_id', 'segment_pos']

  # We avoid Builder._Seq and Builder._Rep to improve theta / checkpoint
  # readability and reduce layer nesting.
  def EncoderLayerStack(self,
                        name,
                        sub_layers,
                        num=1,
                        use_repeat_layer=False,
                        spmd_pipeline_stages=1,
                        spmd_pipeline_microbatches=None):
    """Clean EncoderLayerStack with minimal layer nesting.

    E.g::

      encoder/
        layer_000/
          ln/w/
            scale
          self_attention/w/
            wq
            wk
            wv
            wo
        layer_001/
          ...

    will be constructed with::

      builder.EncoderLayerStack('encoder', [
          builder.SelfAttention('self_attention'),
          ...], ...)

    Args:
      name: Name of this layer
      sub_layers: Sublayers of the encoder layer.
      num: Number of encoder layers.
      use_repeat_layer: bool, whether to wrap num layers into a RepeatLayer.
      spmd_pipeline_stages: If > 1, use SPMD-shardable pipelining with this many
        pipeline stages.
      spmd_pipeline_microbatches: The number of microbatches when SPMD-shardable
        pipelining is used.

    Returns:
      The layer params.
    """
    return self._LayerStack(name, sub_layers, num, use_repeat_layer,
                            spmd_pipeline_stages, spmd_pipeline_microbatches,
                            self._EncoderLayerInMapKeys,
                            lambda n, p: self.EncoderLayer(name=n, layer=p))

  def DecoderLayer(self,
                   name,
                   layer,
                   conv_kernel_size=None,
                   norm_type='ln',
                   norm_policy='pre'):
    """A decoder layer.

    Args:
      name: Layer name.
      layer: Layer logic added to the compute graph.
      conv_kernel_size: The width of the kernel when convolution is added to
        layer norm.
      norm_type: String that describes the normalization type. Currently only
        supports 'ln'.
      norm_policy: String that describes the policy for applying normalzation.
        Currently only supports 'pre' for pre-transformation normalzation.

    Returns:
      Compute graph of decoder layer.
    """
    if conv_kernel_size is not None:
      if norm_type != 'ln':
        raise ValueError('Only ln supports conv. %s does not support conv.' %
                         norm_type)
      norm_layer = self._LNConv('ln', conv_kernel_size)
    elif norm_type == 'ln':
      norm_layer = self._LN('ln')
    elif norm_type == 'true_ln':
      norm_layer = self._TrueLN('true_ln')
    elif norm_type == 'pn':
      norm_layer = self._PN('pn')
    else:
      raise ValueError('Norm type %s not supported.' % norm_type)
    layer_input_keys = self._DecoderLayerInMapKeys
    layer_inputs = 'x,' + ','.join(['i.' + key for key in layer_input_keys[1:]])
    if norm_policy == 'pre':
      tf.logging.info('norm_policy == pre')
      return self._Graph(
          name,
          ['i'],
          ['o'],
          ('i.vec,i.segment_id->input_masked', self.Mask()),
          ('input_masked->x', norm_layer),
          (layer_inputs + '->y,o.aux_loss', layer),
          ('y->y_dropout',
           self._Dropout('y_dropout', 1 - self.params.dropout_rate)),
          ('input_masked,y_dropout->o.vec', self._Add('add')),
      )
    if norm_policy == 'primer':
      tf.logging.info('norm_policy == primer')
      indx = int(name[-3:])
      if indx % 2 == 0:
        return self._Graph(
            name,
            ['i'],
            ['o'],
            ('i.vec,i.segment_id->input_masked', self.Mask()),
            ('input_masked->x', norm_layer),
            (layer_inputs + '->y,o.aux_loss', layer),
            ('y->y_dropout',
             self._Dropout('y_dropout', 1 - self.params.dropout_rate)),
            ('input_masked,y_dropout->o.vec', self._Add('add')),
        )
      else:
        tf.logging.info('norm_policy == else')
        return self._Graph(
            name,
            ['i'],
            ['o'],
            ('i.vec,i.segment_id->x', self.Mask()),
            (layer_inputs + '->y,o.aux_loss', layer),
            ('y->y_norm', norm_layer),
            ('y_norm->y_dropout',
             self._Dropout('y_dropout', 1 - self.params.dropout_rate)),
            ('x,y_dropout->o.vec', self._Add('add')),
        )
    if norm_policy == 'primer_hybrid':
      if conv_kernel_size is not None:
        if norm_type != 'ln':
          raise ValueError('Only ln supports conv. %s does not support conv.' %
                           norm_type)
        post_norm_layer = self._LNConv('post_ln', conv_kernel_size)
      elif norm_type == 'ln':
        post_norm_layer = self._LN('post_ln')
      elif norm_type == 'true_ln':
        post_norm_layer = self._TrueLN('post_true_ln')
      elif norm_type == 'pn':
        post_norm_layer = self._PN('post_pn')
      else:
        raise ValueError('Norm type %s not supported.' % norm_type)
      return self._Graph(
          name,
          ['i'],
          ['o'],
          ('i.vec,i.segment_id->input_masked', self.Mask()),
          ('input_masked->x', norm_layer),
          (layer_inputs + '->y,o.aux_loss', layer),
          ('y->y_norm', post_norm_layer),
          ('y_norm->y_dropout',
           self._Dropout('y_dropout', 1 - self.params.dropout_rate)),
          ('input_masked,y_dropout->o.vec', self._Add('add')),
      )
    raise ValueError('Unsupported norm policy: %s' % norm_policy)

  @property
  def _DecoderLayerInMapKeys(self):
    return [
        'vec', 'segment_id', 'segment_pos', 'encoder_output',
        'encoder_segment_id', 'encoder_segment_pos'
    ]

  def DecoderLayerStack(self,
                        name,
                        sub_layers,
                        num=1,
                        conv_kernel_size=None,
                        norm_type='ln',
                        norm_policy='pre',
                        use_repeat_layer=False,
                        spmd_pipeline_stages=1,
                        spmd_pipeline_microbatches=None,
                        start_layer_id=0,
                        has_final_layer=True):
    """Clean DecoderLayerStack, similar to EncoderLayerStack."""

    tf.logging.info('################Called this DecoderLayerStack################')
    def _DecoderLayer(n, p):
      # Confirmed: self.DecoderLayer computes graph of decoder layer
      tf.logging.info('########################################################')
      tf.logging.info('Computing layer for %s', n)
      return self.DecoderLayer(
          n,
          p,
          conv_kernel_size=conv_kernel_size,
          norm_type=norm_type,
          norm_policy=norm_policy)

    # Confirmed: self._LayerStack returns a Graph
    return self._LayerStack(name, sub_layers, num, use_repeat_layer,
                            spmd_pipeline_stages, spmd_pipeline_microbatches,
                            self._DecoderLayerInMapKeys, _DecoderLayer,
                            start_layer_id, has_final_layer)

  def Repeat(self, name, body, repeat=1, per_layer_vars=True, start_layer_id=0):
    """Wrapper to call builder_layers.RepeatLayer."""
    return builder_layers.RepeatLayer.Params().Set(
        name=name,
        body=body,
        repeat=repeat,
        per_layer_vars=per_layer_vars,
        unroll='eval_only',
        start_layer_id=start_layer_id)

  def ShardablePipeline(self, name, body, stages):
    """Wrapper to call gshard_layers.LayerwiseShardablePipelinedLayer."""
    return gshard_layers.LayerwiseShardablePipelinedLayer.Params().Set(
        name=name, num_stages=stages, single_stage_body=body)

  def _LayerStack(self,
                  name,
                  sub_layers,
                  num,
                  use_repeat_layer,
                  spmd_pipeline_stages,
                  spmd_pipeline_microbatches,
                  imap_keys,
                  layer_fn,
                  start_layer_id=0,
                  has_final_layer=True):
    # TODO(yuanzx): Consider refactor this into a layer.
    assert 'segment_id' in imap_keys
    if use_repeat_layer:
      assert self.params.deterministic_dropout
    stack = []
    for key in imap_keys:
      stack.append(
          ('i.' + key + '->' + key + '_split', self.Split(key + '_split')))

    loss_start_layer_id = 0 if use_repeat_layer else start_layer_id
    stack += [
        (imap_keys[0] + '_split->x_%03d' % loss_start_layer_id,
         self._Dropout('input_dropout', 1 - self.params.dropout_rate)),
        ('i.aux_loss->loss_%03d' % loss_start_layer_id,
         self._Identity('loss_%03d' % loss_start_layer_id)),
    ]

    def _SubLayersBlock(l, idx):
      map_inputs = 'x_%03d,' + ','.join(
          [key + '_split' for key in imap_keys[1:]])
      # layer_fn is given in DecoderLayerStack
      return [((map_inputs + '->imap_%03d') % (idx, idx),
               self._CreateNestedMap(name='imap_%03d' % idx, keys=imap_keys)),
              ('imap_%03d->omap_%03d' % (idx, idx),
               layer_fn('layer_%03d' % idx, l)),
              ('omap_%03d.vec->x_%03d' % (idx, idx + 1),
               self._Identity('vec_%03d' % idx)),
              ('loss_%03d,omap_%03d.aux_loss->loss_%03d' % (idx, idx, idx + 1),
               self._Add('loss_%03d' % (idx + 1)))]

    assert num % spmd_pipeline_stages == 0
    layers_per_stage = num // spmd_pipeline_stages
    main_stack = []
    
    # Confirmed: use_repeat_layer == False
    if use_repeat_layer:
      tf.logging.info('Uses repeat layer')
      blocks = []
      i = 0
      for l in sub_layers:
        blocks += _SubLayersBlock(l, i)
        i += 1
      body_inputs = 'x_%03d,loss_%03d,' % (
          loss_start_layer_id, loss_start_layer_id) + ','.join(
              [key + '_split' for key in imap_keys[1:]])
      body_outputs = 'x_%03d,loss_%03d,' % (i, i) + ','.join(
          [key + '_split' for key in imap_keys[1:]])
      body_p = self._Graph('blocks_body', body_inputs.split(','),
                           body_outputs.split(','), *blocks)
      repeat_p = self.Repeat(
          name='blocks',
          body=body_p,
          repeat=layers_per_stage,
          start_layer_id=start_layer_id)
      main_stack = [
          (body_inputs + '->' + body_outputs.replace('_split', '_split_out'),
           repeat_p)
      ]
    else:
<<<<<<< HEAD
      # tf.logging.info('Does not use repeat layer')
=======
      i = start_layer_id
>>>>>>> 5bece273
      for _ in range(layers_per_stage):
        for l in sub_layers:
          # x_i, loss_i => x_{i+1}, loss_{i+1}
          main_stack += _SubLayersBlock(l, i)
          i += 1

    if spmd_pipeline_stages > 1:
      # TODO(yuanzx): Consider refactor this into a layer.

      # Reshape each input into microbatches.
      def _ToMicroBatches(key):

        def _ReshapeToMicroBatches(x):
          assert x.shape[0] % spmd_pipeline_microbatches == 0
          # First reshape to [microbatch_size, spmd_pipeline_microbatches, ..]
          # then transpose to [spmd_pipeline_microbatches, microbatch_size, ...]
          # because we want each microbatch to be sharded the same way as the
          # original batch dimension.
          new_shape = [
              x.shape[0] // spmd_pipeline_microbatches,
              spmd_pipeline_microbatches
          ]
          new_shape += x.shape[1:]
          perm = list(range(len(new_shape)))
          perm[0] = 1
          perm[1] = 0
          return tf.transpose(tf.reshape(x, new_shape), perm)

        return (key + '->' + key + '_m',
                self._Fn(key + '_microbatched', _ReshapeToMicroBatches))

      stack += [
          _ToMicroBatches(k)
          for k in ['x_000'] + [key + '_split' for key in imap_keys[1:]]
      ]

      # Pipelining requires each input/output to have a num_microbatches
      # dimension, but loss is a scalar. We pad it to the shape
      # [spmd_pipeline_microbatches] to compute per-microbatch loss, then sum
      # them together after the pipeline.
      def _PadLoss(x):
        return tf.pad(tf.reshape(x, [1]), [[0, spmd_pipeline_microbatches - 1]])

      stack.append(
          ('loss_000->loss_000_m', self._Fn('loss_padded_microbatched',
                                            _PadLoss)))
      body_inputs = 'x_%03d,loss_%03d,' % (
          start_layer_id, start_layer_id) + ','.join(
              [key + '_split' for key in imap_keys[1:]])
      body_outputs = 'x_%03d,loss_%03d,' % (i, i) + ','.join(
          [key + '_split' for key in imap_keys[1:]])
      body_p = self._Graph('pipeline_body', body_inputs.split(','),
                           body_outputs.split(','), *main_stack)
      pipeline_p = self.ShardablePipeline(
          name='pipeline', body=body_p, stages=spmd_pipeline_stages)
      pipeline_inputs = 'x_000_m,loss_000_m,' + ','.join(
          [key + '_split_m' for key in imap_keys[1:]])
      pipeline_outputs = 'x_%03d_m,loss_%03d_m,' % (i, i) + ','.join(
          [key + '_split_out_m' for key in imap_keys[1:]])
      main_stack = [(pipeline_inputs + '->' + pipeline_outputs, pipeline_p)]

      # Reshape outputs to the original shape without microbatches.
      def _ToBatches(key):

        def _ReshapeToBatches(x):
          perm = list(range(len(x.shape)))
          perm[0] = 1
          perm[1] = 0
          x = tf.transpose(x, perm)
          return tf.reshape(x, [x.shape[0] * x.shape[1]] + x.shape[2:])

        return (key + '_m->' + key,
                self._Fn(key + '_unmicrobatched', _ReshapeToBatches))

      main_stack += [
          _ToBatches(k) for k in (['x_%03d' % i] +
                                  [key + '_split_out' for key in imap_keys[1:]])
      ]
      # Sum the per-microbatch losses.
      main_stack.append(('loss_%03d_m->loss_%03d' % (i, i),
                         self._Fn('loss_combined', tf.reduce_sum)))

    stack += main_stack
    if has_final_layer:
      stack += [
          (('loss_%03d->o.aux_loss' % i), self._Identity('output_loss')),
          (('x_%03d->y_norm' % i), self._LN('final_layer_norm')),
          ('y_norm->y_dropout',
           self._Dropout('outputs_dropout', 1 - self.params.dropout_rate)),
          ('y_dropout,segment_id_split->o.vec', self.Mask()),
      ]
    else:
      stack += [
          (('loss_%03d->o.aux_loss' % i), self._Identity('output_loss')),
          ('x_%03d,segment_id_split->o.vec' % i, self.Mask()),
      ]
    return self._Graph(name, ['i'], ['o'], *stack)

  def _DenseReluDenseWeights(self,
                             name,
                             device_mesh=None,
                             wi_mesh_split=None,
                             wo_mesh_split=None):
    return self._ShardedVar(
        name=name,
        weights=[('wi',
                  gshard_layers.ShardedWeightParams(
                      init=py_utils.WeightInit.Uniform(
                          (((1. / self.params.model_dim)**0.5) * 3.0**0.5)),
                      dtype=self.params.dtype,
                      shape=[self.params.model_dim, self.params.ff_dim],
                      tensor_split_dims_mapping=wi_mesh_split)),
                 ('wo',
                  gshard_layers.ShardedWeightParams(
                      init=py_utils.WeightInit.Uniform(
                          (((1. / self.params.ff_dim)**0.5) * 3.0**0.5)),
                      dtype=self.params.dtype,
                      shape=[self.params.ff_dim, self.params.model_dim],
                      tensor_split_dims_mapping=wo_mesh_split))],
        device_mesh=device_mesh)

  def DenseReluDense(self, name, decoder=False, activation='relu'):
    if decoder:
      input_endpoints = self._DecoderLayerInMapKeys
    else:
      input_endpoints = self._EncoderLayerInMapKeys
    # Note that dropout is used here, but not in the MoE layer by default.

    if activation == 'relu':
      activation_fn = tf.nn.relu
    elif activation == 'gelu':
      activation_fn = lambda x: tf.nn.gelu(x, approximate=True)
    elif activation == 'sqr_relu':
      activation_fn = lambda x: tf.math.square(tf.nn.relu(x))
    else:
      raise ValueError('Activation %s not supported.' % activation)

    tf.logging.info('##############Saw some hints#################')
    return self._Graph(
        name,
        input_endpoints,
        ['outputs', 'aux_loss'],
        ('->wi,wo', self._DenseReluDenseWeights('w')),
        ('wi,vec->h',
         self._Fn('wi', fn=lambda wi, vec: tf.einsum('MH,BLM->BLH', wi, vec))),
        ('h->h_%s' % activation, self._Fn(activation, activation_fn)),
        ('h_%s->h_dropout' % activation,
         self._Dropout('input_dropout', 1 - self.params.dropout_rate)),
        ('wo,h_dropout->outputs_pre_split',
         self._Fn(
             'wo',
             fn=lambda wo, h_dropout: tf.einsum('HM,BLH->BLM', wo, h_dropout))),
        ('outputs_pre_split->outputs', self.Split('outputs_split')),
        ('->aux_loss', self._zero_aux_loss('aux_loss')),
    )

  def _DenseReluDenseWeightsGatedGELU(self,
                                      name,
                                      device_mesh=None,
                                      wi_mesh_split=None,
                                      wo_mesh_split=None):
    # Gated GELU.  There are two separate linear transformations applied in
    # parallel to the inputs.  You take the gelu of one of them and then
    # multiply the two componentwise.

    # Chadwick: Test if tf.logging would work (Confirmed: won't work)
    tf.logging.info('Calculating Dense Relu Dense Weights')
    return self._ShardedVar(
        name=name,
        weights=[('wi_0',
                  gshard_layers.ShardedWeightParams(
                      init=py_utils.WeightInit.Uniform(
                          (((1. / self.params.model_dim)**0.5) * 3.0**0.5)),
                      dtype=self.params.dtype,
                      shape=[self.params.model_dim, self.params.ff_dim],
                      tensor_split_dims_mapping=wi_mesh_split)),
                 ('wi_1',
                  gshard_layers.ShardedWeightParams(
                      init=py_utils.WeightInit.Uniform(
                          (((1. / self.params.model_dim)**0.5) * 3.0**0.5)),
                      dtype=self.params.dtype,
                      shape=[self.params.model_dim, self.params.ff_dim],
                      tensor_split_dims_mapping=wi_mesh_split)),
                 ('wo',
                  gshard_layers.ShardedWeightParams(
                      init=py_utils.WeightInit.Uniform(
                          (((1. / self.params.ff_dim)**0.5) * 3.0**0.5)),
                      dtype=self.params.dtype,
                      shape=[self.params.ff_dim, self.params.model_dim],
                      tensor_split_dims_mapping=wo_mesh_split))],
        device_mesh=device_mesh)

  def DenseReluDenseGated(self, name, activation_fn, decoder=False):
    if decoder:
      input_endpoints = self._DecoderLayerInMapKeys
    else:
      input_endpoints = self._EncoderLayerInMapKeys

    def _Impl(wi_0, wi_1, inputs):
      return tf.math.multiply(
          activation_fn(tf.einsum('MH,BLM->BLH', wi_0, inputs)),
          # linear / pass-through
          tf.einsum('MH,BLM->BLH', wi_1, inputs))

    tf.logging.info('##############Saw some hints#################')
    return self._Graph(
        name,
        input_endpoints,
        ['outputs', 'aux_loss'],
        ('->wi_0,wi_1,wo', self._DenseReluDenseWeightsGatedGELU('w')),
        ('wi_0,wi_1,vec->h', self._Fn('wi', fn=_Impl)),
        ('h->h_dropout',
         self._Dropout('input_dropout', 1 - self.params.dropout_rate)),
        ('wo,h_dropout->outputs_pre_split',
         self._Fn(
             'wo',
             fn=lambda wo, h_dropout: tf.einsum('HM,BLH->BLM', wo, h_dropout))),
        ('outputs_pre_split->outputs', self.Split('outputs_split')),
        ('->aux_loss', self._zero_aux_loss('aux_loss')),
    )

  def DenseReluDenseGatedGELU(self, name, decoder=False):
    return self.DenseReluDenseGated(
        name, lambda x: tf.nn.gelu(x, approximate=True), decoder=decoder)

  def DenseReluDenseGatedSILU(self, name, decoder=False):
    return self.DenseReluDenseGated(name, tf.nn.silu, decoder=decoder)

  def MoE(self, name, decoder=False):
    """Returns layer params to compute (outputs, scalar_aux_loss)."""
    if decoder:
      input_endpoints = self._DecoderLayerInMapKeys
    else:
      input_endpoints = self._EncoderLayerInMapKeys

    tf.logging.info('##############Saw some hints#################')
    return self._Graph(
        name, input_endpoints, ['outputs', 'aux_loss'],
        ('vec->input_split', self.Split('input_split')),
        ('segment_id->segment_id_split', self.Split('segment_id_split')),
        ('->wi,wo', self._ShardedFeedForwardNetworksWeights(name)),
        ('input_split,segment_id_split,wi,wo->outputs_pre_split,aux_loss',
         self._ShardedMoEPositionWiseFeedForwardNetworks('ffw')),
        ('outputs_pre_split->outputs', self.Split('outputs_split')))

  # Multi-headed attention Tensors:
  # q: BLHD [batch, length,        heads, key_value]
  # k: BMHD [batch, memory_length, heads, key_value]
  # v: BMHD [batch, memory_length, heads, key_value]
  #
  # logits:  BLHM
  # bias:    BLM
  #
  # weights: BLHM [batch, length, heads, memory_length]
  #
  # outputs: BLHD [batch, length, heads, key_value]
  def Attention(self, name):
    """Attention with multiple attention heads.

    Keys, values share same dimensionality
    params.self.params.attention_key_value_dim.

    Args:
      name: name of the layer

    Returns:
      The Attention layer params.
    """
    p = self.params

    def _AddBiasF32(logits, bias):
      # logits: BLHM [batch, length, heads, memory_length]
      # bias: BLHM [batch, length, heads, memory_length]
      #       (in case of attention with relative bias) OR
      #
      #       BLM  [batch, length, memory_length]
      #       (default masking bias with very negative logits).
      bias = tf.cast(bias, logits.dtype)
      if bias.shape.ndims == 3:
        # Expanding the 'heads' dimension
        retval = logits + tf.expand_dims(bias, 2)
      else:
        assert bias.shape.ndims == 4
        retval = logits + bias
      return retval

    def _ReduceLogsumexp(x):
      max_logit = tf.math.reduce_max(
          tf.stop_gradient(x), axis=-1, keepdims=True)

      extra_logit = p.attention_extra_logit
      if extra_logit is not None:
        extra_logit = tf.convert_to_tensor(extra_logit, max_logit.dtype)
        max_logit = tf.math.maximum(max_logit, extra_logit)
      x -= max_logit
      exp_x = tf.math.exp(x)
      sum_exp_x = tf.math.reduce_sum(exp_x, axis=-1, keepdims=True)
      if extra_logit is not None:
        sum_exp_x += tf.math.exp(extra_logit - max_logit)
      return tf.math.log(sum_exp_x) + max_logit

    def _LogSoftmax(x):
      return x - _ReduceLogsumexp(x)

    def _LogitsFnF32(q, k):
      # logits.dtype == tf.float32 leads to better training stability
      if p.attention_logits_dtype is not None:
        q = tf.cast(q, p.attention_logits_dtype)
        k = tf.cast(k, p.attention_logits_dtype)
      return tf.einsum('BLHD,BMHD->BLHM', q, k)

    def _SoftmaxF32(x):
      # expecting x.dtype == tf.float32
      #
      # TODO(lepikhin): consider
      # if p.attention_extra_logit is None:
      #   return tf.nn.softmax(x)
      softmax = tf.math.exp(_LogSoftmax(x))
      softmax = tf.cast(softmax, py_utils.FPropDtype(self.params))
      return softmax

    tf.logging.info('##############Saw some hints#################')
    return self._Graph(
        name,
        ['_q', '_k', '_v', 'bias'],
        ['outputs'],
        ('_q->q', self.Split('_q')),
        ('_k->k', self.Split('_k')),
        ('_v->v', self.Split('_v')),
        ('q,k->l', self._Fn('logits', fn=_LogitsFnF32)),
        ('l,bias->logits', self._Fn('bias', fn=_AddBiasF32)),
        ('logits->w', self._Fn('weights', _SoftmaxF32)),
        ('w->weights',
         self._Dropout('dropout', 1 - self.params.attention_dropout_prob)),
        ('weights,v->outputs',
         self._Fn(
             'outputs',
             fn=lambda weights, v: tf.einsum('BLHM,BMHD->BLHD', weights, v))),
    )

  def _ComputeAttenOutputs(self, o, wo):
    p = self.params
    if p.attention_combine_dims:
      wo = tf.reshape(
          wo, [p.attention_num_heads, p.attention_key_value_dim, p.model_dim])
    return tf.einsum('HDM,BLHD->BLM', wo, o)

  def _EncNotVisible(self, a, b):
    """a, b are encoder_segment_id, decoder_segment_id Tensors."""
    a, b = tf.expand_dims(a, -1), tf.expand_dims(b, -2)
    # NotVisible == (a != b) || !((a!=0) || (b != 0))
    #            == (a != b) || ((a==0) && (b == 0))
    # ignore segment_id == 0.
    ret = tf.equal(a, 0)
    ret = tf.logical_and(ret, tf.equal(b, 0))
    ret = tf.logical_or(ret, tf.not_equal(a, b))
    return tf.cast(ret, py_utils.FPropDtype(self.params))

  def SelfAttention(self,
                    name,
                    device_mesh=None,
                    w_qkv_mhd_mesh_split=None,
                    wo_hdm_mesh_split=None):
    """TransformerEncoder SelfAttention."""
    # pyformat: disable
    return self._Graph(
        name, self._EncoderLayerInMapKeys, [
            'outputs',
            'aux_loss'
        ],
        ('->wq,wk,wv,wo', self._AttentionWeights(
            'w', device_mesh, w_qkv_mhd_mesh_split, wo_hdm_mesh_split)),
        ('segment_id->bias',
         self._Fn('bias',
                  fn=lambda x: self._EncNotVisible(x, x) * (-1e+09),
                  fn_out=lambda x: x + x[-1])),
        ('vec,wq,wk,wv->q,k,v', self._ComputeQKVCombine('qkv')),
        ('q,k,v,bias->o', self.Attention('attention')),
        ('->aux_loss', self._zero_aux_loss('aux_loss')),
        ('o,wo->outputs', self._Fn('outputs', fn=self._ComputeAttenOutputs)))
    # pyformat: enable

  def DecEncAttention(self,
                      name,
                      device_mesh=None,
                      w_qkv_mhd_mesh_split=None,
                      wo_hdm_mesh_split=None):
    """Transformer Decoder-Encoder Attention."""
    # pyformat: disable
    return self._Graph(
        name, self._DecoderLayerInMapKeys, [
            'outputs',
            'aux_loss',
        ],
        ('->wq,wk,wv,wo', self._AttentionWeights(
            'w', device_mesh, w_qkv_mhd_mesh_split, wo_hdm_mesh_split)),
        ('segment_id,encoder_segment_id->bias',
         self._Fn('bias', fn=lambda a, b: -1e+09 * self._EncNotVisible(a, b))),
        ('vec,wq->q', self._ComputeQKV('q')),
        ('encoder_output,wk->k', self._ComputeQKV('k')),
        ('encoder_output,wv->v', self._ComputeQKV('v')),
        ('q,k,v,bias->o', self.Attention('attention')),
        ('->aux_loss', self._zero_aux_loss('aux_loss')),
        ('o,wo->outputs', self._Fn('outputs', fn=self._ComputeAttenOutputs)))
    # pyformat: enable

  def _DecNotVisible(self, segment_id, segment_pos):
    """Causal padding with segment_id and segment_pos."""
    a, b = tf.expand_dims(segment_id, -1), tf.expand_dims(segment_id, -2)
    ret = tf.equal(a, 0)
    ret = tf.logical_and(ret, tf.equal(b, 0))
    ret = tf.logical_or(ret, tf.not_equal(a, b))
    # position (~row) is less that memory position(~column)
    if not self.params.decoder_skip_causal_mask:
      causal = tf.less(
          tf.expand_dims(segment_pos, -1), tf.expand_dims(segment_pos, -2))
      ret = tf.math.logical_or(causal, ret)
    return tf.cast(ret, py_utils.FPropDtype(self.params))

  def _DecComputeBiasGraphEdge(self):
    """Returns an edge of GraphLayer to compute attenion bias for Decoders."""
    return ('segment_id,segment_pos->qq_bias',
            self._Fn(
                'bias', fn=lambda x, y: self._DecNotVisible(x, y) * (-1e+09)))

  def DecSelfAttention(self,
                       name,
                       device_mesh=None,
                       w_qkv_mhd_mesh_split=None,
                       wo_hdm_mesh_split=None):
    """TransformerDecoder SelfAttention.

    Note that attention bias (see _DecNotvisible) ensures that current position
    (~row) is less that memory position(~column).

    Args:
      name: name of the layer.
      device_mesh: device_mesh for sharding (if specified)
      w_qkv_mhd_mesh_split: mesh split for qkv weigthts (if specified)
      wo_hdm_mesh_split: mesh split for output weights (if specified)

    Returns:
      layer params for TransformerDecoder SelfAttention.
    """
    p = self.params
    state_shape = [
        None, None, p.attention_num_memory_heads or p.attention_num_heads,
        p.attention_key_value_dim
    ]

    # pyformat: disable
    return self._Graph(
        name, self._DecoderLayerInMapKeys, [
            'outputs',
            'aux_loss',
        ],
        ('->wq,wk,wv,wo', self._AttentionWeights(
            'w', device_mesh, w_qkv_mhd_mesh_split, wo_hdm_mesh_split)),
        ('vec,wq,wk,wv->q,k,v', self._ComputeQKVCombine('qkv')),
        ('k->k_full', self._AttentionState('k_state', state_shape)),
        ('v->v_full', self._AttentionState('v_state', state_shape)),
        self._DecComputeBiasGraphEdge(),
        ('qq_bias->bias_full', self._Override('dec_self_attention_bias')),
        ('q,k_full,v_full,bias_full->o', self.Attention('attention')),
        ('->aux_loss', self._zero_aux_loss('aux_loss')),
        ('o,wo->outputs', self._Fn('outputs', fn=self._ComputeAttenOutputs)))
    # pyformat: enable

  def DecMultiDconvHeadAttention(self,
                                 name,
                                 device_mesh=None,
                                 w_qkv_mhd_mesh_split=None,
                                 wo_hdm_mesh_split=None):
    """TransformerDecoder DecMultiDconvHeadAttention.

    Args:
      name: name of the layer.
      device_mesh: device_mesh for sharding (if specified)
      w_qkv_mhd_mesh_split: mesh split for qkv weigthts (if specified)
      wo_hdm_mesh_split: mesh split for output weights (if specified)

    Returns:
      layer params for TransformerDecoder DecMultiDconvHeadAttention.
    """
    p = self.params
    state_shape = [
        None, None, p.attention_num_memory_heads or p.attention_num_heads,
        p.attention_key_value_dim
    ]

    # pyformat: disable
    return self._Graph(
        name, self._DecoderLayerInMapKeys, [
            'outputs',
            'aux_loss',
        ],
        ('->wq,wk,wv,wo', self._AttentionWeights(
            'w', device_mesh, w_qkv_mhd_mesh_split, wo_hdm_mesh_split)),
        ('vec,wq,wk,wv->pre_q,pre_k,pre_v', self._ComputeQKVCombine('qkv')),
        ('pre_q->q',
         self.DepthwiseConvAutoregressive('q_dconv',
                                          kernel_size=3,
                                          model_dims=[p.attention_num_heads,
                                                      p.attention_key_value_dim])),
        ('pre_k->k',
         self.DepthwiseConvAutoregressive('k_dconv',
                                          kernel_size=3,
                                          model_dims=[p.attention_num_memory_heads or p.attention_num_heads,
                                                      p.attention_key_value_dim])),
        ('pre_v->v',
         self.DepthwiseConvAutoregressive('v_dconv',
                                          kernel_size=3,
                                          model_dims=[p.attention_num_memory_heads or p.attention_num_heads,
                                                      p.attention_key_value_dim])),
        ('k->k_full', self._AttentionState('k_state', state_shape)),
        ('v->v_full', self._AttentionState('v_state', state_shape)),
        self._DecComputeBiasGraphEdge(),
        ('qq_bias->bias_full', self._Override('dec_self_attention_bias')),
        ('q,k_full,v_full,bias_full->o', self.Attention('attention')),
        ('->aux_loss', self._zero_aux_loss('aux_loss')),
        ('o,wo->outputs', self._Fn('outputs', fn=self._ComputeAttenOutputs)))
    # pyformat: enable

  def _RelativePositionBucket(self, relative_position, bidirectional=False):
    p = self.params
    fprop_dtype = py_utils.FPropDtype(self.params)

    num_buckets = p.relative_attention_num_buckets
    max_distance = tf.cast(p.relative_attention_max_distance, fprop_dtype)
    ret = 0
    n = -relative_position
    if bidirectional:
      num_buckets //= 2
      ret += _ToInt32(tf.less(n, 0)) * num_buckets
      n = tf.math.abs(n)
    else:
      n = tf.maximum(n, 0)
    # now n is in the range [0, inf)
    max_exact = num_buckets // 2
    is_small = tf.less(n, max_exact)
    # should be component-wise tf.math.log
    val_if_large = max_exact + _ToInt32(
        tf.math.log(tf.cast(n, fprop_dtype) / max_exact) /
        tf.math.log(max_distance / max_exact) * (num_buckets - max_exact))
    val_if_large = tf.math.minimum(val_if_large, num_buckets - 1)
    ret += tf.where(is_small, n, val_if_large)
    return ret

  # When training query_segment_pos = key_segment_pos, of shape [batch, time].
  # When decoding query_segment_pos is [batch, beam_size]
  # but key_segment_pos is [batch, memory_size] (because of k_pos StateLayer).
  def _AddRelativeBias(self,
                       bias,
                       query_segment_pos,
                       key_segment_pos,
                       relative_bias_weights,
                       bidirectional=False):
    p = self.params
    fprop_dtype = py_utils.FPropDtype(self.params)

    if p.relative_attention_use_universal_1d_position:
      assert (int(key_segment_pos.shape[-1]) == int(
          query_segment_pos.shape[-1])), (key_segment_pos.shape,
                                          query_segment_pos.shape)
      batch_size = query_segment_pos.shape.as_list()[0]
      len_dim = key_segment_pos.shape.as_list()[-1]
      key_segment_pos = query_segment_pos = tf.expand_dims(
          tf.range(len_dim), axis=0)

    # Relative position is defined in such a way that when query is in the
    # future relative to the key, the value of relative position is negative.
    relative_position = (
        tf.expand_dims(key_segment_pos, -2) -
        tf.expand_dims(query_segment_pos, -1))
    relative_bucket = self._RelativePositionBucket(relative_position,
                                                   bidirectional)

    relative_bucket_one_hot = tf.one_hot(
        relative_bucket, p.relative_attention_num_buckets, dtype=fprop_dtype)
    # relative_bucket_one_hot:
    # ..LJX - [batch?, length, memory_length, num_buckets]
    #
    # relative_bias_weights:
    # HX - [num_heads, num_buckets]
    #
    # relative_bias_inc:
    # [batch?, length, heads, memory_length]
    if (p.relative_attention_use_universal_1d_position and
        p.inflate_universal_relative_bias_to_match_batch_dimension):
      assert relative_bucket_one_hot.shape.ndims == 4
      relative_bucket_one_hot = tf.tile(relative_bucket_one_hot,
                                        [batch_size, 1, 1, 1])

    relative_bias_inc = tf.einsum('HX,...LJX->...LHJ', relative_bias_weights,
                                  relative_bucket_one_hot)
    if (relative_bias_inc.shape.ndims == 3 and
        not p.inflate_universal_relative_bias_to_match_batch_dimension):
      assert p.relative_attention_use_universal_1d_position
      relative_bias_inc = tf.expand_dims(relative_bias_inc, 0)

    # Eventually we add bias to BLHM [batch, length, heads, memory_length]
    # logits tensor, so we make 'heads' dim next to last.

    return tf.expand_dims(bias, -2) + relative_bias_inc

  def _EncoderAddRelativeBias(self, bias, segment_pos, relative_bias_weights):
    query_segment_pos, key_segment_pos = segment_pos, segment_pos
    bidirectional = True  # Encoder attention bias is always bidirectional.
    return self._AddRelativeBias(bias, query_segment_pos, key_segment_pos,
                                 relative_bias_weights, bidirectional)

  def SelfAttentionRelativeBias(self,
                                name,
                                device_mesh=None,
                                w_qkv_mhd_mesh_split=None,
                                wo_hdm_mesh_split=None):
    """TransformerEncoder SelfAttention with relative Attention Bias."""
    p = self.params
    collections = None
    if p.relative_attention_type == 'bias_shared':
      # Collection name is used as a unique ID to retrieve the shared variable.
      #
      # This name must be different for SelfAttentionRelativeBias (Encoder), and
      # must have a suffix matching shared_var_collection_suffix, e.g.
      # 'shared_var'.
      collections = ['_self_attention_shared_var']
    else:
      assert p.relative_attention_type == 'bias', p.relative_attention_type

    # pyformat: disable
    return self._Graph(
        name, self._EncoderLayerInMapKeys, [
            'outputs',
            'aux_loss'
        ],
        ('->wq,wk,wv,wo', self._AttentionWeights(
            'w', device_mesh, w_qkv_mhd_mesh_split, wo_hdm_mesh_split)),
        ('->relative_bias_weights',
         self._RelativeAttentionBiasWeights('wrb', collections)),
        ('segment_id->segment_bias',
         self._Fn('bias',
                  fn=lambda x: self._EncNotVisible(x, x) * (-1e+09),
                  fn_out=lambda x: x + x[-1])),
        ('segment_bias,segment_pos,relative_bias_weights->bias',
         self._Fn('relative_bias', fn=self._EncoderAddRelativeBias)),
        ('vec,wq,wk,wv->q,k,v', self._ComputeQKVCombine('qkv')),
        ('q,k,v,bias->o', self.Attention('attention')),
        ('->aux_loss', self._zero_aux_loss('aux_loss')),
        ('o,wo->outputs', self._Fn('outputs', fn=self._ComputeAttenOutputs)))
    # pyformat: enable

  def DecSelfAttentionRelativeBias(self,
                                   name,
                                   device_mesh=None,
                                   w_qkv_mhd_mesh_split=None,
                                   wo_hdm_mesh_split=None):
    """DecSelfAttention with relative Attention Bias.

    Note that attention bias (see _DecNotVisible) ensures that current position
    (~row) is less that memory position(~column).

    In addition to masking bias we use per-head per-relative position bucket
    relative_bias_weights tensor (see _RelativeAttentionBiasWeights) of shape
    [num heads, num relative position buckets]
    (e.g. [128, 32] for Meena 64B).

    We compute relative position bucket for every position pair, relative_bucket
    tensor of shape [batch, length, length] and do
    tf.gather(relative_bias_weights, relative_bucket, axis=1)
    to compute per position-pair bias.

    Args:
      name: name of the layer.
      device_mesh: device_mesh for sharding (if specified)
      w_qkv_mhd_mesh_split: mesh split for qkv weigthts (if specified)
      wo_hdm_mesh_split: mesh split for output weights (if specified)

    Returns:
      The layer params.
    """
    p = self.params
    collections = None
    if p.relative_attention_type == 'bias_shared':
      # Collection name is used as a unique ID to retrieve the shared variable.
      #
      # This name must be different for SelfAttentionRelativeBias (Encoder), and
      # must have a suffix matching shared_var_collection_suffix, e.g.
      # 'shared_var'.
      collections = ['_dec_self_attention_shared_var']
    else:
      assert p.relative_attention_type == 'bias', p.relative_attention_type

    state_shape = [
        None, None, p.attention_num_memory_heads or p.attention_num_heads,
        p.attention_key_value_dim
    ]

    # pyformat: disable
    return self._Graph(
        name, self._DecoderLayerInMapKeys, [
            'outputs',
            'aux_loss',
        ],
        ('->wq,wk,wv,wo', self._AttentionWeights(
            'w', device_mesh, w_qkv_mhd_mesh_split, wo_hdm_mesh_split)),
        ('->relative_bias_weights', self._RelativeAttentionBiasWeights('wrb', collections)),
        ('vec,wq,wk,wv->q,k,v', self._ComputeQKVCombine('qkv')),
        ('k->k_full', self._AttentionState('k_state', state_shape)),
        ('v->v_full', self._AttentionState('v_state', state_shape)),
        ('segment_pos->key_segment_pos',
         self._AttentionState('seg_pos', [None, None], dtype=tf.int32)),
        self._DecComputeBiasGraphEdge(),
        ('qq_bias->qk_bias', self._Override('dec_self_attention_bias')),
        ('qk_bias,segment_pos,key_segment_pos,relative_bias_weights->qhk_bias',
         # Decoder _AddRelativeBias always has bidirectional=False.
         self._Fn('relative_bias', fn=self._AddRelativeBias)),
        ('q,k_full,v_full,qhk_bias->o', self.Attention('attention')),
        ('->aux_loss', self._zero_aux_loss('aux_loss')),
        ('o,wo->outputs', self._Fn('outputs', fn=self._ComputeAttenOutputs)))
    # pyformat: enable

  def DecMultiDconvHeadAttentionRelativeBias(self,
                                             name,
                                             device_mesh=None,
                                             w_qkv_mhd_mesh_split=None,
                                             wo_hdm_mesh_split=None):
    """Primer Multi-Dconv-Head Attention with relative attention bias.

    This follows the same logic as DecSelfAttentionRelativeBias(), with the
    Primer multi-head depthwise convolutions.

    Args:
      name: name of the layer.
      device_mesh: device_mesh for sharding (if specified).
      w_qkv_mhd_mesh_split: mesh split for qkv weigthts (if specified).
      wo_hdm_mesh_split: mesh split for output weights (if specified).

    Returns:
      The layer params.
    """
    p = self.params
    collections = None
    if p.relative_attention_type == 'bias_shared':
      # Collection name is used as a unique ID to retrieve the shared variable.
      #
      # This name must be different for SelfAttentionRelativeBias (Encoder), and
      # must have a suffix matching shared_var_collection_suffix, e.g.
      # 'shared_var'.
      collections = ['_dec_self_attention_shared_var']
    else:
      assert p.relative_attention_type == 'bias', p.relative_attention_type

    state_shape = [
        None, None, p.attention_num_memory_heads or p.attention_num_heads,
        p.attention_key_value_dim
    ]

    # pyformat: disable
    return self._Graph(
        name, self._DecoderLayerInMapKeys, [
            'outputs',
            'aux_loss',
        ],
        ('->wq,wk,wv,wo', self._AttentionWeights(
            'w', device_mesh, w_qkv_mhd_mesh_split, wo_hdm_mesh_split)),
        ('->relative_bias_weights', self._RelativeAttentionBiasWeights('wrb', collections)),
        ('vec,wq,wk,wv->pre_q,pre_k,pre_v', self._ComputeQKVCombine('qkv')),
        # Note: This does not use shared Q and K representations.
        ('pre_q->q',
         self.DepthwiseConvAutoregressive('q_dconv',
                                          kernel_size=3,
                                          model_dims=[p.attention_num_heads,
                                                      p.attention_key_value_dim])),
        ('pre_k->k',
         self.DepthwiseConvAutoregressive('k_dconv',
                                          kernel_size=3,
                                          model_dims=[p.attention_num_memory_heads or p.attention_num_heads,
                                                      p.attention_key_value_dim])),
        ('pre_v->v',
         self.DepthwiseConvAutoregressive('v_dconv',
                                          kernel_size=3,
                                          model_dims=[p.attention_num_memory_heads or p.attention_num_heads,
                                                      p.attention_key_value_dim])),
        ('k->k_full', self._AttentionState('k_state', state_shape)),
        ('v->v_full', self._AttentionState('v_state', state_shape)),
        ('segment_pos->key_segment_pos',
         self._AttentionState('seg_pos', [None, None], dtype=tf.int32)),
        self._DecComputeBiasGraphEdge(),
        ('qq_bias->qk_bias', self._Override('dec_self_attention_bias')),
        ('qk_bias,segment_pos,key_segment_pos,relative_bias_weights->qhk_bias',
         # Decoder _AddRelativeBias always has bidirectional=False.
         self._Fn('relative_bias', fn=self._AddRelativeBias)),
        ('q,k_full,v_full,qhk_bias->o', self.Attention('attention')),
        ('->aux_loss', self._zero_aux_loss('aux_loss')),
        ('o,wo->outputs', self._Fn('outputs', fn=self._ComputeAttenOutputs)))
    # pyformat: enable

  def _RelativeAttentionBiasWeights(self, name, collections=None):
    """Helper for '->rb' Graph edge."""
    p = self.params

    if collections is not None:
      name += collections[0]
    shared_var_collection_suffix = None
    if collections is not None and collections:
      shared_var_collection_suffix = 'shared_var'
    rb_stddev = (p.attention_num_heads * p.relative_attention_num_buckets)**-0.5
    rb_tpl = py_utils.WeightParams(
        shape=[p.attention_num_heads, p.relative_attention_num_buckets],
        dtype=self.params.dtype,
        collections=collections,
        init=py_utils.WeightInit.Gaussian(rb_stddev))
    return self._Var(
        name=name,
        weights=[('wrb', rb_tpl)],
        shared_var_collection_suffix=shared_var_collection_suffix)

  def _zero_aux_loss(self, name):  # pylint: disable=invalid-name
    return self._Fn(name,
                    lambda: tf.constant(0.0, py_utils.FPropDtype(self.params)))

  def CausalDepthwiseConv(self, name, kernel_size, model_dims=None):
    p = self.params
    model_dims = model_dims or [p.model_dim]
    model_dims = model_dims if p.conv_vars_reshape else [np.prod(model_dims)]
    return gshard_layers.CausalDepthwiseConv1DLayer.Params().Set(
        name=name, kernel_size=kernel_size, model_dims=model_dims)

  def DepthwiseConvAutoregressive(self, name, kernel_size, model_dims=None):
    r"""Depthwise convolution for autoregressive models.

    Same implementation as mesh_tensorflow/
    transformer/transformer.sublayer_depthwise_conv_autoregressive

    Given an input x of shape [B, L, M] and kernel_size K, there are K variables
    W[k] each with shape [M] so they represent the conv kernel [K, M].

    The output
      Y[:, t, :] = \sum_k W[k] * X[:, t - k, :]
      Y = W[0] * X + W[1] * Shift(X, 1) + W[2] * Shift(X, 2), ...
      where Shift(X, d) function rolls X forward in the time dimension by d.

    Args:
      name: Name of the layer.
      kernel_size: an integer.
      model_dims: Overridden model dimensions.

    Returns:
      A layer params that computes DepthwiseConvAutoregressive.
    """
    p = self.params
    if p.use_fused_depthwise_conv_autoregressive:
      return self.CausalDepthwiseConv(name, kernel_size, model_dims)

    var_shape = model_dims or [p.model_dim]

    def _GetScaleVar(shift_distance):
      init_const = 0.5 if shift_distance == 0 else 0.5 / kernel_size
      scale_var_weight_params = py_utils.WeightParams(
          init=py_utils.WeightInit.Constant(init_const),
          dtype=p.dtype,
          shape=var_shape if p.conv_vars_reshape else [np.prod(var_shape)])
      return self._Var(
          name='w_%d' % shift_distance,
          weights=[('scale', scale_var_weight_params)])

    def _Shift(x):
      """Shift x to right by 1 in time dim and pad with zeros."""
      return tf.concat([tf.zeros_like(x[:, -1:]), x[:, :-1]], axis=1)

    # Y = W[0] * X + W[1] * Shift(X, 1) + W[2] * Shift(X, 2) + ...
    # Iteratively:
    # Y_1 = W[0] * X_0
    # Y_2 = Y_1 + W[1] * X_1 = Y_1 + W[1] * _Shift(X_0)
    # ...
    # Y_{d+1} = Y_d + W[d] * X_d = Y_d + W[d] * _Shift(X_{d-1})
    sub_params = [('->w_0', _GetScaleVar(0)),
                  ('x_0,w_0->y_1',
                   self._Fn('mul0', lambda x, w: x * tf.reshape(w, var_shape)))]

    for d in range(1, kernel_size):
      sub_params += [
          ('x_%d->x_%d' % (d - 1, d), self._Fn('shift_%d' % d, _Shift)),
          ('->w_%d' % d, _GetScaleVar(d)),
          ('y_%d,x_%d,w_%d->y_%d' % (d, d, d, d + 1),
           self._Fn('scale_%d' % d,
                    lambda x, x2, w: x + x2 * tf.reshape(w, var_shape)))
      ]

    return self._Graph(name, ['x_0'], ['y_%d' % kernel_size], *sub_params)

  def _LNNoScale(self, name):

    def _RmsNormNoScale(x):
      eps = self.params.layer_norm_epsilon
      axis = [d + 2 for d in range(len(x.shape) - 2)]
      variance = tf.reduce_mean(tf.math.square(x), keepdims=True, axis=axis)
      return x * tf.math.rsqrt(variance + eps)

    return self._Fn(name, _RmsNormNoScale)

  def _LN(self, name):
    """Overriding with bias-less layer norm."""
    if self.params.ln_no_scale:
      return self._LNNoScale(name)

    return self._LNInternal(name)

  def _LNConv(self, name, conv_kernel_size):
    return self._Seq(name, self._LNNoScale('ln_no_scale'),
                     self.DepthwiseConvAutoregressive('conv', conv_kernel_size))

  def _LNInternal(self, name, ln_weight_reshape=None):
    """Internal implementation of _LN with optional reshape of the weight."""

    def LN(x, scale):
      eps = self.params.layer_norm_epsilon
      # BLm Tensor (m=1, reduced model_dim) or BLnm where model dim is split to
      # two dims.
      axis = [d + 2 for d in range(len(x.shape) - 2)]
      variance = tf.reduce_mean(tf.math.square(x), keepdims=True, axis=axis)
      if ln_weight_reshape is not None:
        scale = tf.reshape(scale, ln_weight_reshape)
      return x * tf.math.rsqrt(variance + eps) * scale

    ln_weight_params = py_utils.WeightParams(
        init=py_utils.WeightInit.Constant(1.0),
        dtype=self.params.dtype,
        shape=[self.params.model_dim])

    return self._Graph(
        name, ['x'], ['x_norm'],
        ('->scale', self._Var(name='w', weights=[('scale', ln_weight_params)])),
        ('x,scale->x_norm', self._Fn('ln', LN)))

  def _TrueLN(self, name, ln_weight_reshape=None):
    """True LN normalization."""

    def LN(x, scale, shift):
      eps = self.params.layer_norm_epsilon
      # BLm Tensor (m=1, reduced model_dim) or BLnm where model dim is split to
      # two dims.
      axis = [d + 2 for d in range(len(x.shape) - 2)]
      squared_mean_center = tf.math.square(
          (x - tf.reduce_mean(x, keepdims=True, axis=axis)))
      variance = tf.reduce_mean(squared_mean_center, keepdims=True, axis=axis)
      if ln_weight_reshape is not None:
        scale = tf.reshape(scale, ln_weight_reshape)
        shift = tf.reshape(shift, ln_weight_reshape)
      return x * tf.math.rsqrt(variance + eps) * scale + shift

    ln_scale_params = py_utils.WeightParams(
        init=py_utils.WeightInit.Constant(1.0),
        dtype=self.params.dtype,
        shape=[self.params.model_dim])
    ln_shift_params = py_utils.WeightParams(
        init=py_utils.WeightInit.Constant(0.0),
        dtype=self.params.dtype,
        shape=[self.params.model_dim])

    return self._Graph(
        name, ['x'], ['x_norm'],
        ('->scale',
         self._Var(name='w_scale', weights=[('scale', ln_scale_params)])),
        ('->shift',
         self._Var(name='w_shift', weights=[('shift', ln_shift_params)])),
        ('x,scale,shift->x_norm', self._Fn('true_ln', LN)))

  def _PN(self, name, ln_weight_reshape=None):
    """Primer normalization."""

    def PN(x, scale, shift):
      eps = self.params.layer_norm_epsilon
      # BLm Tensor (m=1, reduced model_dim) or BLnm where model dim is split to
      # two dims.
      axis = [d + 2 for d in range(len(x.shape) - 2)]
      temp = (x - tf.reduce_mean(x, keepdims=True, axis=axis)) * x
      mock_variance = tf.reduce_mean(temp, keepdims=True, axis=axis)
      if ln_weight_reshape is not None:
        scale = tf.reshape(scale, ln_weight_reshape)
        shift = tf.reshape(shift, ln_weight_reshape)
      return x * tf.math.rsqrt(mock_variance + eps) * scale + shift

    pn_scale_params = py_utils.WeightParams(
        init=py_utils.WeightInit.Constant(1.0),
        dtype=self.params.dtype,
        shape=[self.params.model_dim])
    pn_shift_params = py_utils.WeightParams(
        init=py_utils.WeightInit.Constant(0.0),
        dtype=self.params.dtype,
        shape=[self.params.model_dim])

    return self._Graph(
        name, ['x'], ['x_norm'],
        ('->scale',
         self._Var(name='w_scale', weights=[('scale', pn_scale_params)])),
        ('->shift',
         self._Var(name='w_shift', weights=[('shift', pn_shift_params)])),
        ('x,scale,shift->x_norm', self._Fn('pn', PN)))

  def Split(self, name):
    """Sets sharding attribute for the Tensor. Split across dim=0."""
    tf.logging.warning('gshard_utils.Split is deprecated. '
                       'Please use gshard_utils.MeshSplit with specific '
                       'device_mesh and device_mesh_shape set in the Builder.')
    tf.logging.info('Caller = %s, name = %s', self, name)
    return self._Fn(
        name,
        lambda x: gshard_utils.Split(x, 0, num_devices=self.params.num_devices))

  def _Add(self, name, residual_weight=1.0):
    return self._Fn(
        name, fn=lambda x, y: x + residual_weight * y, fn_out=lambda x, y: x)

  def _Identity(self, name):
    """Apply identity transformation."""
    return layers.IdentityLayer.Params().Set(name=name)

  def _AttentionWeights(self,
                        name,
                        device_mesh=None,
                        w_qkv_mhd_mesh_split=None,
                        wo_hdm_mesh_split=None):
    """Helper for '->wq,wk,wv,wo' Graph edge."""

    p = self.params
    h = p.attention_num_heads
    hd_dims = ([h * p.attention_key_value_dim]
               if p.attention_combine_dims else [h, p.attention_key_value_dim])
    h = p.attention_num_memory_heads or p.attention_num_heads
    kv_hd_dims = ([h * p.attention_key_value_dim] if p.attention_combine_dims
                  else [h, p.attention_key_value_dim])
    q_stddev = (p.model_dim * p.attention_key_value_dim)**-0.5

    if p.attention_combine_dims:
      if w_qkv_mhd_mesh_split is None:
        w_qkv_mesh_split = None
      else:
        # hd can not be both sharded. Use negative indices in case there is an
        # additional leading pipeline stage dimension.
        assert (w_qkv_mhd_mesh_split[-1] < 0 or w_qkv_mhd_mesh_split[-2] < 0), (
            'hd can not be both sharded %s' % w_qkv_mhd_mesh_split)
        w_qkv_mesh_split = w_qkv_mhd_mesh_split[:-3] + [
            w_qkv_mhd_mesh_split[-3],
            max(w_qkv_mhd_mesh_split[-1], w_qkv_mhd_mesh_split[-2])
        ]

      if wo_hdm_mesh_split is None:
        wo_mesh_split = None
      else:
        # wo_hdm_mesh_split is almost always set via
        # DenseBuilder._attention_output_hdm_w_split, e.g.
        #   [p.mhd_w_split[-2], p.mhd_w_split[-1], p.mhd_w_split[-3]]
        #
        # TODO(lepikhin): this logic needs to be explicit, e.g. via
        # SetSplitsForCombinedAttentionDims utility function.
        assert (wo_hdm_mesh_split[-3] < 0 or
                wo_hdm_mesh_split[-2] < 0), ('hd can not be both sharded %s' %
                                             wo_hdm_mesh_split)
        wo_mesh_split = wo_hdm_mesh_split[:-3] + [
            max(wo_hdm_mesh_split[-3], wo_hdm_mesh_split[-2]),
            wo_hdm_mesh_split[-1],
        ]
    else:
      w_qkv_mesh_split = w_qkv_mhd_mesh_split
      wo_mesh_split = wo_hdm_mesh_split

    wq_tpl = gshard_layers.ShardedWeightParams(
        shape=[p.model_dim] + hd_dims,
        dtype=self.params.dtype,
        init=py_utils.WeightInit.Gaussian(q_stddev),
        tensor_split_dims_mapping=w_qkv_mesh_split)
    kv_stddev = (p.model_dim)**-0.5
    wkv_tpl = gshard_layers.ShardedWeightParams(
        shape=[p.model_dim] + kv_hd_dims,
        dtype=self.params.dtype,
        init=py_utils.WeightInit.Gaussian(kv_stddev),
        tensor_split_dims_mapping=w_qkv_mesh_split)
    o_stddev = (p.attention_num_heads * p.attention_key_value_dim)**-0.5
    wo_tpl = gshard_layers.ShardedWeightParams(
        shape=hd_dims + [p.model_dim],
        dtype=self.params.dtype,
        init=py_utils.WeightInit.Gaussian(o_stddev),
        tensor_split_dims_mapping=wo_mesh_split)

    return self._ShardedVar(
        name=name,
        weights=[('wq', wq_tpl), ('wk', wkv_tpl), ('wv', wkv_tpl),
                 ('wo', wo_tpl)],
        device_mesh=device_mesh)

  def _ComputeQKV(self, name):
    p = self.params

    def _Compute(x, w):
      if p.attention_combine_dims:
        w = tf.reshape(
            w, [p.model_dim, p.attention_num_heads, p.attention_key_value_dim])
      return tf.einsum('BLM,MHD->BLHD', x, w)

    return self._Fn(name, _Compute)

  def _ComputeQKVCombine(self, name):
    p = self.params

    def _Compute(x, wq, wk, wv):

      def _GetW(w, h):
        if p.attention_combine_dims:
          w = tf.reshape(w, [p.model_dim, h, p.attention_key_value_dim])
        return w

      wq = _GetW(wq, p.attention_num_heads)
      wk = _GetW(wk, p.attention_num_memory_heads or p.attention_num_heads)
      wv = _GetW(wv, p.attention_num_memory_heads or p.attention_num_heads)
      wc = [wq, wk, wv]

      if ((p.attention_num_memory_heads and
           p.attention_num_heads != p.attention_num_memory_heads) or
          not p.attention_combine_qkv):
        # Combined tf.einsum is not possible, falling back to individual
        # einsum ops.
        return [tf.einsum('BLM,MHD->BLHD', x, w) for w in wc]

      wc = [tf.expand_dims(w, 0) for w in wc]
      wc = tf.concat(wc, 0)
      return [
          tf.squeeze(y, 0)
          for y in tf.split(tf.einsum('BLM,KMHD->KBLHD', x, wc), 3, 0)
      ]

    return self._Fn(name, _Compute)

  def _Top2GatingWeights(self, name):
    p = self.params
    stddev = (1. / p.model_dim)**0.5
    init_scale = stddev * 3.**0.5
    return self._Var(
        name=name,
        weights=[('w',
                  py_utils.WeightParams(
                      shape=[p.model_dim, p.e_dim],
                      init=py_utils.WeightInit.Uniform(init_scale),
                      dtype=p.dtype))])

  def _ComputeGating(self, name):
    p = self.params

    def _Compute(w, inputs, paddings):
      # Chadwick: if this doesn't show up, use wandb
      # Confirmed: Showed up before actually running runners
      tf.logging.info('Calls ComputeGating, prob from some FProp')
      return gshard_layers.ComputeGating(
          w=w,
          inputs=inputs,
          paddings=paddings,
          num_devices=p.num_devices,
          experts_dim=p.e_dim,
          expert_capacity_dim=p.c_dim,
          model_dim_reshape_segments=self._model_dim_reshape_segments,
          local_dispatch=True,
          fprop_dtype=py_utils.FPropDtype(p),
          mask_dtype=p.mask_dtype,
          gating_logits_dtype=p.gating_logits_dtype,
          # We rely on sharding propagation here, Top2Gating is done
          # independently for each group and inputs are typically sharded by
          # group dimension.
          gating_func=p.gating_func,
          use_xla_sharding=False,  # Chadwick: Should we turn this to True? 
          second_expert_policy=p.second_expert_policy,
          second_expert_threshold=p.second_expert_threshold,
          legacy_mtf_behavior=p.legacy_mtf_behavior,  # Chadwick: was p.legacy_mtf_behavior
          capacity_factor=p.capacity_factor)

    return self._Fn(name, _Compute)

  def _ShardedFeedForwardNetworksWeights(self, name):
    """Gets the sharded weights for the two layer feedforward nets."""
    tf.logging.warning(
        'Deprecated. DenseBuilder should universally be used for MoE, '
        'Dense and Hybrid models.')
    p = self.params
    emh_shape = [p.e_dim, p.model_dim, p.moe_hidden_dim]
    # See VarianceScalingInitializer in py_utils
    #   scale        ~ 1.0
    #   reduced_dims ~ params.input_dim
    #   mode         ~ 'fan_in'
    #
    stddev = (1. / p.model_dim)**0.5
    wi_kernel_param_init_scale = stddev * 3.**0.5
    wi_pc = py_utils.WeightParams(
        shape=emh_shape,
        init=py_utils.WeightInit.Uniform(wi_kernel_param_init_scale),
        dtype=p.dtype)

    # EHM Tensor (output transformation after RELU)
    ehm_shape = [p.e_dim, p.moe_hidden_dim, p.model_dim]
    # See VarianceScalingInitializer in py_utils
    #   scale        ~ 1.0
    #   reduced_dims ~ params.moe_hidden_dim
    #   mode         ~ 'fan_in'
    #
    stddev = (1. / p.moe_hidden_dim)**0.5
    wo_kernel_param_init_scale = stddev * 3.**0.5
    wo_pc = py_utils.WeightParams(
        shape=ehm_shape,
        init=py_utils.WeightInit.Uniform(wo_kernel_param_init_scale),
        dtype=p.dtype)
    return self._ShardedVarOn1DDeviceArray(
        name=name, weights=[('wi', wi_pc), ('wo', wo_pc)])

  def _FeedForwardNetworksApplyGating(self, name):
    p = self.params
    if p.num_devices and p.num_devices > 1:
      tf.logging.warning('Split API is deprecated. '
                         'Use device_mesh and MeshSplit.')

    # Chadwick: If doesn't show up, use wandb
    tf.logging.info('##############################################')
    tf.logging.info('FeedForwardNetwork')

    def _Compute(gating, inputs, reshaped_inputs, wi, wo):
      return gshard_layers.FeedForwardNetworksApplyGating(
          gating,
          inputs,
          reshaped_inputs,
          wi,
          wo,
          num_devices=p.num_devices,
          num_groups=p.num_groups or p.num_devices,
          dropout_rate=p.moe_dropout_rate,
          device_mesh=self._device_mesh,
          model_dim_reshape_segments=self._model_dim_reshape_segments,
          gsm_split=self._AdjustMSplitByName('blm_split'),
          egcm_split=self._AdjustMSplitByName('egcm_split'),
          gecm_split=self._AdjustMSplitByName('gecm_split'),
          gsec_split=self._AdjustMSplitByName('gsec_split'),
          gecs_split=self._AdjustMSplitByName('gecs_split'),
          gec_split=self._AdjustMSplitByName('gec_split'),
          eah_split=self._AdjustMSplitByName('eah_split'),
          eam_split=self._AdjustMSplitByName('eam_split'),
          gating_func=p.gating_func,
          activation_name=p.moe_activation)

    return self._Fn(name, _Compute)

  def _ShardedMoEPositionWiseFeedForwardNetworks(self, name):
    """Simple MoE FFN with xla_sharding."""
    tf.logging.warning(
        'Deprecated. DenseBuilder should universally be used for MoE, '
        'Dense and Hybrid models.')
    p = self.params
    num_groups = p.num_groups or p.num_devices

    reshape_input = gshard_layers.ReshapeInputLayer.Params().Set(
        num_groups=num_groups, num_devices=p.num_devices)
    return self._Graph(
        name, ['inputs', 'segment_id', 'wi', 'wo'], ['outputs', 'aux_loss'],
        ('inputs,segment_id->reshaped_inputs, paddings', reshape_input),
        ('->gw', self._Top2GatingWeights('top_2_gating')),
        ('gw,reshaped_inputs,paddings->gating',
         self._ComputeGating('compute_gating')),
        ('gating,inputs,reshaped_inputs,wi,wo->outputs,aux_loss',
         self._FeedForwardNetworksApplyGating('process_gating')))

  def _AttentionState(self, name, shape, dtype=None):
    p = self.params
    dtype = dtype or py_utils.FPropDtype(p)
    return gshard_layers.MultiHeadAttentionStateLayer.Params().Set(
        name=name,
        shape=shape,
        dtype=dtype,
        use_xla_dynamic_update_slice=p.use_xla_dynamic_update_slice)

  def _Override(self, name, key=None):
    return gshard_layers.OverrideLayer.Params().Set(name=name, key=key or name)

  def _Softmax(self, dec_outs, tgt, w, vocab_dim, label_smoothing=None):
    p = self.params

    def _MaybeSplit(x):
      return gshard_utils.Split(x, 0, p.num_devices)

    dec_outs *= (p.model_dim**-0.5)
    logits = _MaybeSplit(tf.einsum('BLM,VM->BLV', _MaybeSplit(dec_outs), w))
    if label_smoothing is None:
      label_smoothing = p.label_smoothing
    off_value = label_smoothing / vocab_dim
    on_value = 1.0 - label_smoothing + off_value
    soft_targets = _MaybeSplit(
        tf.one_hot(
            tgt.labels, vocab_dim, on_value=on_value, off_value=off_value))
    loss = _MaybeSplit(
        tf.nn.softmax_cross_entropy_with_logits(
            labels=soft_targets, logits=logits))
    non_padding = _MaybeSplit(
        tf.cast(
            tf.not_equal(tgt.segment_ids, 0), py_utils.FPropDtype(self.params)))
    per_token_loss = _MaybeSplit(loss * non_padding)
    loss_denom = tf.reduce_sum(tf.ones_like(non_padding), 1)
    return py_utils.NestedMap(
        per_example_loss=tf.reduce_sum(per_token_loss, 1) / loss_denom)

  def SmoothedSoftmax(self, name, vocab_dim, label_smoothing=None):
    """Returns the Softmax layer with optional label smoothing."""
    return self._Graph(
        name, ['i'], ['o'], ('->w', self._EmbeddingWeight('w', vocab_dim)),
        ('i.dec_outs,i.tgt,w->o',
         self._Fn(
             'softmax',
             lambda x, t, w: self._Softmax(x, t, w, vocab_dim, label_smoothing))
        ))


class DenseBuilder(MoEBuilder):
  """Dense layers with GShard annotations."""

  @classmethod
  def Params(cls):
    p = super().Params()
    # p.Delete('e_dim')
    # p.Delete('c_dim')
    # p.Delete('moe_hidden_dim')
    # p.Delete('second_expert_policy')
    # p.Delete('second_expert_threshold')
    # p.Delete('capacity_factor')
    p.Define('device_mesh_shape', None, 'Device mesh shape.')

    # Weight sharding configs.
    p.Define('emb_w_split', None, 'Mesh split for embedding weights.')
    p.Define('mhd_w_split', [0, 1, -1], 'Mesh split for attention MHD weight')
    p.Define('kv_mhd_w_split', None, 'Mesh split for K/V MHD weight')
    p.Define('mh_wi_split', [0, 1], 'Mesh split for dense MH weight')
    p.Define('hm_wo_split', [1, 0], 'Mesh split for dense HM weight')

    # Activation sharding configs.
    # one_hot_ids_split split should be inferred by XLA.
    p.Define('one_hot_ids_split', None, 'Mesh split for one_hot_ids.')
    p.Define('emb_out_split', [0, -1, -1], 'Mesh split for embedding outputs.')
    p.Define('qkv_split', [0, -1, 1, -1], 'Mesh split for Q, K, V')
    p.Define('blm_split', [0, -1, -1], 'Mesh split for BLM.')
    p.Define('blh_split', [0, -1, 1], 'Mesh split for BLH.')
    p.Define('egcm_split', [0, -1, -1, -1], 'Mesh split for EGCM.')
    p.Define('gecm_split', [0, -1, -1, -1], 'Mesh split for GECM.')
    p.Define('gsec_split', [0, -1, -1, -1], 'Mesh split for GSEC.')
    # dispatch_tensor_split for token shuffle gating.
    p.Define('gecs_split', [0, -1, -1, -1], 'Mesh split for GECS.')
    p.Define('gec_split', [0, -1, -1], 'Mesh split for GEC.')
    p.Define('eah_split', [0, -1, -1], 'Mesh split for EAH.')
    p.Define('eam_split', [0, -1, -1], 'Mesh split for EAM.')
    p.Define('emh_split', [0, -1, -1], 'Mesh split for EMH.')
    p.Define('ehm_split', [0, -1, -1], 'Mesh split for EHM.')
    p.Define('logits_split', [0, -1, -1], 'Mesh split for logits.')
    p.Define('experimental_fix_split_dims_mapping', False,
             'Mesh split dims mapping could require a fix for special cases.')

    p.Define('atten_logit_cap', 0.0, 'Atten logit cap.')

    p.attention_combine_dims = False
    return p

  def _ReshapedModelDims(self):
    """Returns the dimensions that M is reshaped into."""
    if self.params.model_dim_reshape_segments is None:
      return [self.params.model_dim]
    remaining_dim = self.params.model_dim
    for d in self._model_dim_reshape_segments:
      assert remaining_dim % d == 0
      remaining_dim = remaining_dim // d
    return self._model_dim_reshape_segments + [remaining_dim]

  def _ReshapeM(self, x, m_dim):
    """Reshapes tensor x according to model_dim_reshape_segments."""
    new_shape = x.shape
    if self._model_dim_reshape_segments is not None:
      new_shape = list(x.shape[0:m_dim])
      new_shape += self._ReshapedModelDims()
      new_shape.extend(d for d in x.shape[m_dim + 1:])
    return tf.reshape(x, new_shape)

  def _EinsumWithModelDim(self, equation, x, y):
    """Einsum with adjusted equation according to model_dim_reshape_segments.

    It changes each dimension named 'M' in the equation into two dimensions 'NM'
    if model_dim_reshape_segments is set in the params. Therefore the original
    equation should not have 'N', and only use 'M' when it is expected to be
    reshaped.

    For example, an input equation 'GSM,ME->GSE' and model_dim_reshape_segments
    # [16, 4] will be rewritten into the new equation 'GSNOL,NOLE->GSE'.

    Args:
      equation: a string describing the contraction, in the same format as
        numpy.einsum.
      x: First input to einsum.
      y: second input to einsum.

    Returns:
      tf.einsum(maybe_modified_equation, x, y)
    """
    if self._model_dim_reshape_segments is None:
      return tf.einsum(equation, x, y)
    new_equation = gshard_layers._EinsumEqWithModelDim(  # pylint: disable=protected-access
        equation, self._model_dim_reshape_segments)
    return tf.einsum(new_equation, x, y)

  def DepthwiseConvAutoregressive(self, name, kernel_size, model_dims=None):
    model_dims = model_dims or self._ReshapedModelDims()
    return super().DepthwiseConvAutoregressive(name, kernel_size, model_dims)

  def EinsumWithModelDim(self, name, equation):
    # tf.logging.info('################EinsumWithModelDim################')

    def _Fn(x, y):
      return gshard_layers.EinsumWithModelDim(equation, x, y,
                                              self._model_dim_reshape_segments)

    return self._Fn(name, _Fn)

  def _LN(self, name):
    """Overriding _LN to consider model_dim_reshape_segments."""
    if self._model_dim_reshape_segments is None:
      return super()._LN(name)

    assert not self.params.ln_no_scale, ('attempting to call self._LNInternal '
                                         'instead of self._LNNoScale')
    ln_weight_reshape = self._ReshapedModelDims()
    return self._LNInternal(name, ln_weight_reshape)

  def _PN(self, name):
    """Overriding _PN to consider model_dim_reshape_segments."""
    if self._model_dim_reshape_segments is None:
      return super()._PN(name)

    pn_weight_reshape = self._ReshapedModelDims()
    return super()._PN(name, pn_weight_reshape)

  def _TrueLN(self, name):
    """Overriding _TrueLN to consider model_dim_reshape_segments."""
    if self._model_dim_reshape_segments is None:
      return super()._TrueLN(name)

    ln_weight_reshape = self._ReshapedModelDims()
    return super()._TrueLN(name, ln_weight_reshape)

  @property
  def _device_mesh(self):
    p = self.params
    device_mesh = p.device_mesh
    if device_mesh is None:
      if p.device_mesh_shape is None:
        return None
      num_devices = np.product(p.device_mesh_shape)
      device_mesh = np.reshape(np.arange(0, num_devices), p.device_mesh_shape)
    elif p.device_mesh_shape is not None:
      assert p.device_mesh_shape == list(
          device_mesh.shape), (p.device_mesh_shape, list(device_mesh.shape))
    return device_mesh

  def _MeshSplit(self, x, tensor_split_dims_mapping):
    # tf.logging.info('################Uses _MeshSplit in lambda function################')
    if tensor_split_dims_mapping is None:
      return x

    if self.params.experimental_fix_split_dims_mapping:
      # TODO(lepikhin,yuanxz): fix me.
      # Required for split by attention head dim which could be 1 in special
      # cases.
      tensor_split_dims_mapping = tensor_split_dims_mapping.copy()
      for dim, idx in enumerate(tensor_split_dims_mapping):
        if idx < 0:
          continue

        d = x.shape.as_list()[dim]
        if d == 1:
          tf.logging.info('Fixing bad tensor_split_dims_mapping %s %s', x,
                          tensor_split_dims_mapping)
          tensor_split_dims_mapping[dim] = -1
          continue
        m = self._device_mesh.shape[idx]
        assert (d % m == 0), (x, self._device_mesh.shape,
                              tensor_split_dims_mapping)

    # tf.logging.info('################Calls gshard_utils.MeshSplit################')
    return gshard_utils.MeshSplit(x, self._device_mesh,
                                  tensor_split_dims_mapping)

  def MeshSplit(self, name, tensor_split_dims_mapping):
    # tf.logging.info('################MeshSplit################')
    return self._Fn(name,
                    lambda x: self._MeshSplit(x, tensor_split_dims_mapping))

  def MoE(self, name, decoder=False):
    """Returns layer params to compute (outputs, scalar_aux_loss)."""
    if decoder:
      input_endpoints = self._DecoderLayerInMapKeys
    else:
      input_endpoints = self._EncoderLayerInMapKeys
    p = self.params
    # tf.logging.info('################Called MoE################')
    return self._Graph(
        name, input_endpoints, ['outputs', 'aux_loss'],
        ('vec->input_split',
         self.MeshSplit('input_split', self._AdjustMSplit(p.blm_split, 2))),
        ('segment_id->segment_id_split',
         self.MeshSplit('segment_id_split', p.blm_split[:-1])),
        ('->wi,wo', self._ShardedFeedForwardNetworksWeights(name)),
        ('input_split,segment_id_split,wi,wo->outputs_pre_split,aux_loss',
         self._ShardedMoEPositionWiseFeedForwardNetworks('ffw')),
        ('outputs_pre_split->outputs',
         self.MeshSplit('outputs_split', self._AdjustMSplit(p.blm_split, 2))))

  def _ShardedFeedForwardNetworksWeights(self, name, model_dim=None):
    """Gets the sharded weights for the two layer feedforward nets."""
    # tf.logging.info('################Calling SharedFeedForwaredNetworkWeights################')
    p = self.params
    device_mesh = self._device_mesh
    if model_dim is None:
      model_dim = p.model_dim
    emh_shape = [p.e_dim, model_dim, p.moe_hidden_dim]
    # See VarianceScalingInitializer in py_utils
    #   scale        ~ 1.0
    #   reduced_dims ~ params.input_dim
    #   mode         ~ 'fan_in'
    #
    stddev = (1. / model_dim)**0.5
    wi_kernel_param_init_scale = stddev * 3.**0.5
    wi_pc = gshard_layers.ShardedWeightParams(
        shape=emh_shape,
        init=py_utils.WeightInit.Uniform(wi_kernel_param_init_scale),
        dtype=p.dtype,
        tensor_split_dims_mapping=p.emh_split)

    # EHM Tensor (output transformation after RELU)
    ehm_shape = [p.e_dim, p.moe_hidden_dim, model_dim]
    # See VarianceScalingInitializer in py_utils
    #   scale        ~ 1.0
    #   reduced_dims ~ params.moe_hidden_dim
    #   mode         ~ 'fan_in'
    #
    stddev = (1. / p.moe_hidden_dim)**0.5
    wo_kernel_param_init_scale = stddev * 3.**0.5
    wo_pc = gshard_layers.ShardedWeightParams(
        shape=ehm_shape,
        init=py_utils.WeightInit.Uniform(wo_kernel_param_init_scale),
        dtype=p.dtype,
        tensor_split_dims_mapping=p.ehm_split)
    return self._ShardedVar(
        name=name,
        weights=[('wi', wi_pc), ('wo', wo_pc)],
        device_mesh=device_mesh)

  def _ShardedMoEPositionWiseFeedForwardNetworks(self, name):
    """Simple MoE FFN with xla_sharding."""
    # tf.logging.info('################Called _ShardedMoEPositionWiseFeedForwardNetworks################')
    p = self.params
    num_groups = p.num_groups or p.num_devices

    reshape_input = gshard_layers.ReshapeInputLayer.Params().Set(
        num_groups=num_groups,
        num_devices=p.num_devices,
        model_dims=self._ReshapedModelDims(),
        device_mesh=p.device_mesh)

    return self._Graph(
        name, ['inputs', 'segment_id', 'wi', 'wo'], ['outputs', 'aux_loss'],
        ('inputs,segment_id->reshaped_inputs, paddings', reshape_input),
        ('->gw', self._Top2GatingWeights('top_2_gating')),
        ('gw->gw_reshaped',
         self._Fn('reshape_gw', fn=lambda x: self._ReshapeM(x, 0))),
        ('wi->wi_reshaped',
         self._Fn('reshape_wi', fn=lambda x: self._ReshapeM(x, 1))),
        ('wo->wo_reshaped',
         self._Fn('reshape_wo', fn=lambda x: self._ReshapeM(x, 2))),
        ('gw_reshaped,reshaped_inputs,paddings->gating',
         self._ComputeGating('compute_gating')),
        ('gating,inputs,reshaped_inputs,wi_reshaped,wo_reshaped'
         '->outputs,aux_loss',
         self._FeedForwardNetworksApplyGating('process_gating')))

  def Embedding(self, name, vocab_dim):
    p = self.params
    tf.logging.info("################DenseBuilder's Embedding################")
    return self._Graph(
        name, ['ids'], ['outputs'],
        ('->emb_orig',
         self._EmbeddingWeight('w', vocab_dim, self._device_mesh,
                               p.emb_w_split)),
        ('emb_orig->emb',
         self._Fn('reshape_emb_w', fn=lambda x: self._ReshapeM(x, 1))),
        ('ids->one_hot_ids', self._OneHotEncode('one_hot_ids', vocab_dim)),
        ('one_hot_ids->one_hot_ids_split',
         self.MeshSplit('one_hot_ids_split', p.one_hot_ids_split)),
        ('emb,one_hot_ids_split->outputs_pre_split',
         self.EinsumWithModelDim('einsum', 'VM,BLV->BLM')),
        ('outputs_pre_split->outputs',
         self.MeshSplit('out_split', self._AdjustMSplit(p.emb_out_split, 2))))

  @property
  def _attention_output_hdm_w_split(self):
    p = self.params
    # wo: hdm
    if p.mhd_w_split is None:
      return None
    # Use negative indices in case there is an additional pipeline stage
    # dimension.
    return p.mhd_w_split[:-3] + [
        p.mhd_w_split[-2], p.mhd_w_split[-1], p.mhd_w_split[-3]
    ]

  def SelfAttention(self, name):
    return super().SelfAttention(name, self._device_mesh,
                                 self.params.mhd_w_split,
                                 self._attention_output_hdm_w_split)

  def DecEncAttention(self, name):
    return super().DecEncAttention(name, self._device_mesh,
                                   self.params.mhd_w_split,
                                   self._attention_output_hdm_w_split)

  def DecSelfAttention(self, name):
    return super().DecSelfAttention(name, self._device_mesh,
                                    self.params.mhd_w_split,
                                    self._attention_output_hdm_w_split)

  def SelfAttentionRelativeBias(self, name):
    return super().SelfAttentionRelativeBias(name, self._device_mesh,
                                             self.params.mhd_w_split,
                                             self._attention_output_hdm_w_split)

  def DecSelfAttentionRelativeBias(self, name):
    return super().DecSelfAttentionRelativeBias(
        name, self._device_mesh, self.params.mhd_w_split,
        self._attention_output_hdm_w_split)

  def DecMultiDconvHeadAttentionRelativeBias(self, name):
    return super().DecMultiDconvHeadAttentionRelativeBias(
        name, self._device_mesh, self.params.mhd_w_split,
        self._attention_output_hdm_w_split)

  def ParallelDecSelfAttentionRelativeBiasFFN(self,
                                              name,
                                              activation_fn,
                                              conv_kernel_size=None,
                                              hidden_dim_reshape_segments=4):
    """Runs DecSelfAttentionRelativeBias and FFNWithConv in parallel."""
    p = self.params
    collections = None
    if p.relative_attention_type == 'bias_shared':
      # Collection name is used as a unique ID to retrieve the shared variable.
      #
      # This name must be different for SelfAttentionRelativeBias (Encoder), and
      # must have a suffix matching shared_var_collection_suffix, e.g.
      # 'shared_var'.
      collections = ['_dec_self_attention_shared_var']
    else:
      assert p.relative_attention_type == 'bias', p.relative_attention_type

    state_shape = [
        None, None, p.attention_num_memory_heads or p.attention_num_heads,
        p.attention_key_value_dim
    ]

    def _Output(o, h1, h2, wo1, wo2):
      h = tf.math.multiply(h1, h2)
      return self._ComputeCombinedOutputs(o, h, wo1, wo2,
                                          hidden_dim_reshape_segments)

    if conv_kernel_size:
      d = p.ff_dim // hidden_dim_reshape_segments // p.attention_key_value_dim
      model_dims = [hidden_dim_reshape_segments, d, p.attention_key_value_dim]
      optional_conv_layer = self.DepthwiseConvAutoregressive(
          name='conv', kernel_size=conv_kernel_size, model_dims=model_dims)
    else:
      optional_conv_layer = self._Identity('conv')

    graph_inputs = self._DecoderLayerInMapKeys
    graph_outputs = ['outputs', 'aux_loss']
    sub_layers = [
        ('->wq,wk,wv,wo1',
         self._AttentionWeights('w_atten', self._device_mesh, p.mhd_w_split,
                                self._attention_output_hdm_w_split)),
        ('->wi_0,wi_1,wo2',
         self._DenseReluDenseWeightsGatedGELU('w_fflayer', self._device_mesh,
                                              p.mh_wi_split, p.hm_wo_split)),
        ('->relative_bias_weights',
         self._RelativeAttentionBiasWeights('wrb', collections)),
        ('vec,wq,wk,wv,wi_0,wi_1->q,k,v,h1,h2',
         self._ComputeQKVH('qkvh', hidden_dim_reshape_segments)),
        ('k->k_full', self._AttentionState('k_state', state_shape)),
        ('v->v_full', self._AttentionState('v_state', state_shape)),
        ('segment_pos->key_segment_pos',
         self._AttentionState('seg_pos', [None, None], dtype=tf.int32)),
        self._DecComputeBiasGraphEdge(),
        ('qq_bias->qk_bias', self._Override('dec_self_attention_bias')),
        # Decoder _AddRelativeBias always has bidirectional=False.
        ('qk_bias,segment_pos,key_segment_pos,relative_bias_weights->qhk_bias',
         self._Fn('relative_bias', fn=self._AddRelativeBias)),
        ('q,k_full,v_full,qhk_bias->o', self.Attention('attention')),
        ('->aux_loss', self._zero_aux_loss('aux_loss')),
        ('h1->h1_act', self._Fn('h1_act', fn=activation_fn)),
        ('h1_act->h1_conv', optional_conv_layer),
        ('o,h1_conv,h2,wo1,wo2->outputs', self._Fn('outputs', fn=_Output))
    ]
    return self._Graph(name, graph_inputs, graph_outputs, *sub_layers)

  def _CapLogits(self, logits):
    """When enabled, cap logits by p.atten_logit_cap with tanh."""
    p = self.params
    if not p.atten_logit_cap or p.atten_logit_cap <= 0.:
      return logits
    cap = tf.cast(p.atten_logit_cap, logits.dtype)
    # Note that since this caps the negative side as well, caller
    # must defer the pad-with-very-negative-logits logic to after
    # this function returns.
    logits = cap * tf.math.tanh(logits / cap)
    return logits

  def Attention(self, name):
    """Attention with multiple attention heads."""
    p = self.params

    def _AddBiasF32(logits, bias):
      # logits: BLHM [batch, length, heads, memory_length]
      # expecting logits.dtype == tf.float32
      #
      # bias: BLHM [batch, length, heads, memory_length]
      #       (in case of attention with relative bias) OR
      #
      #       BLM  [batch, length, memory_length]
      #       (default masking bias with very negative logits).
      bias = tf.cast(bias, logits.dtype)
      if bias.shape.ndims == 3:
        # Expanding the 'heads' dimension
        retval = logits + tf.expand_dims(bias, 2)
      else:
        assert bias.shape.ndims == 4
        retval = logits + bias
      return retval

    def _ReduceLogsumexp(x):
      max_logit = tf.math.reduce_max(
          tf.stop_gradient(x), axis=-1, keepdims=True)
      extra_logit = p.attention_extra_logit
      if extra_logit is not None:
        extra_logit = tf.convert_to_tensor(extra_logit, max_logit.dtype)
        max_logit = tf.math.maximum(max_logit, extra_logit)
      x -= max_logit
      exp_x = tf.math.exp(x)
      sum_exp_x = tf.math.reduce_sum(exp_x, axis=-1, keepdims=True)
      if extra_logit is not None:
        sum_exp_x += tf.math.exp(extra_logit - max_logit)
      return tf.math.log(sum_exp_x) + max_logit

    def _LogSoftmax(x):
      return x - _ReduceLogsumexp(x)

    def _SoftmaxF32(x):
      # expecting x.dtype == tf.float32
      #
      # TODO(lepikhin): consider
      # if p.attention_extra_logit is None:
      #   return tf.nn.softmax(x)
      softmax = tf.math.exp(_LogSoftmax(x))
      softmax = tf.cast(softmax, py_utils.FPropDtype(self.params))
      return softmax

    # p.attention_num_memory_heads == 1 special case is simple, we omit the
    # "heads" dimension H from the projection matrices wk and wv.
    #
    # Then remove the heads dimension H of wk, vv, k, or v in any einsum
    # formula in which it appears.
    def _LogitsFnF32(q, k):
      # logits.dtype == tf.float32 leads to better training stability
      if p.attention_logits_dtype is not None:
        q = tf.cast(q, p.attention_logits_dtype)
        k = tf.cast(k, p.attention_logits_dtype)
      if p.attention_num_memory_heads == 1:
        return tf.einsum('BLHD,BMD->BLHM', q, tf.squeeze(k, -2))
      assert p.attention_num_memory_heads is None, p.attention_num_memory_heads
      logits = tf.einsum('BLHD,BMHD->BLHM', q, k, name='attention_logits')
      return self._CapLogits(logits)

    def _OutputsFn(weights, v):
      if p.attention_num_memory_heads == 1:
        return tf.einsum('BLHM,BMD->BLHD', weights, tf.squeeze(v, -2))
      assert p.attention_num_memory_heads is None, p.attention_num_memory_heads
      return tf.einsum('BLHM,BMHD->BLHD', weights, v, name='attention_output')

    kv_split = p.qkv_split if p.attention_num_memory_heads is None else None

    return self._Graph(
        name, ['_q', '_k', '_v', 'bias'], ['outputs'],
        ('_q->q', self.MeshSplit('_q', p.qkv_split)),
        ('_k->k', self.MeshSplit('_k', kv_split)),
        ('_v->v', self.MeshSplit('_v', kv_split)),
        ('q,k->l', self._Fn('logits', fn=_LogitsFnF32)),
        ('l,bias->logits', self._Fn('bias', fn=_AddBiasF32)),
        ('logits->w', self._Fn('weights', _SoftmaxF32)),
        ('w->weights',
         self._Dropout('dropout', 1 - self.params.attention_dropout_prob)),
        ('weights->weights_split', self.MeshSplit('_wsplit', p.qkv_split)),
        ('weights_split,v->outputs_unsplitted',
         self._Fn('outputs', fn=_OutputsFn)),
        ('outputs_unsplitted->outputs', self.MeshSplit('_o', p.qkv_split)))

  def _ComputeQKV(self, name):
    p = self.params

    def _Compute(x, w):
      if p.attention_combine_dims:
        w = tf.reshape(
            w, [p.model_dim, p.attention_num_heads, p.attention_key_value_dim])
      w = self._MeshSplit(w, p.mhd_w_split)
      w = self._ReshapeM(w, 0)
      return self._EinsumWithModelDim('BLM,MHD->BLHD', x, w)

    return self._Fn(name, _Compute)

  def _ComputeQKVCombine(self, name):
    p = self.params

    def _Compute(x, wq, wk, wv):

      def _GetW(w, h):
        if p.attention_combine_dims:
          combined_split = None if p.mhd_w_split is None else p.mhd_w_split[:-1]
          w = self._MeshSplit(w, combined_split)
          w = tf.reshape(w, [p.model_dim, h, p.attention_key_value_dim])
        w = self._MeshSplit(w, p.mhd_w_split)
        return self._ReshapeM(w, 0)

      wq = _GetW(wq, p.attention_num_heads)
      wk = _GetW(wk, p.attention_num_memory_heads or p.attention_num_heads)
      wv = _GetW(wv, p.attention_num_memory_heads or p.attention_num_heads)
      wc = [wq, wk, wv]

      if ((p.attention_num_memory_heads and
           p.attention_num_heads != p.attention_num_memory_heads) or
          not p.attention_combine_qkv):
        # Combined tf.einsum is not possible, falling back to individual
        # einsum ops.
        return [self._EinsumWithModelDim('BLM,MHD->BLHD', x, w) for w in wc]

      wc = [tf.expand_dims(w, 0) for w in [wq, wk, wv]]
      wc = tf.concat(wc, 0)
      return [
          tf.squeeze(y, 0) for y in tf.split(
              self._EinsumWithModelDim('BLM,KMHD->KBLHD', x, wc), 3, 0)
      ]

    return self._Fn(name, _Compute)

  def _ComputeQKVH(self, name, hidden_dim_reshape_segments=4):
    p = self.params

    def _Compute(x, wq, wk, wv, wi0, wi1):

      def _GetW(w, h=0):
        if p.attention_num_heads > 1 and h == 1:
          return tf.reshape(w, self._ReshapedModelDims() + [h, -1])
        else:
          return tf.reshape(
              w,
              self._ReshapedModelDims() +
              [hidden_dim_reshape_segments, -1, p.attention_key_value_dim])

      wq = _GetW(wq, p.attention_num_heads)
      wk = _GetW(wk, p.attention_num_memory_heads or p.attention_num_heads)
      wv = _GetW(wv, p.attention_num_memory_heads or p.attention_num_heads)
      wi0 = _GetW(wi0)
      wi1 = _GetW(wi1)

      wc = [wq, wk, wv, wi0, wi1]

      if (p.attention_num_memory_heads and
          p.attention_num_heads != p.attention_num_memory_heads):
        # Combined tf.einsum is not possible, falling back to individual
        # einsum ops.
        k = self._EinsumWithModelDim('BLM,MHD->BLHD', x, wk)
        v = self._EinsumWithModelDim('BLM,MHD->BLHD', x, wv)
        wc = tf.concat([wq, wi0, wi1], -2)
        splits = [wq.shape.as_list()[-2]] + [wi0.shape.as_list()[-2]] * 2
        r = self._MeshSplit(
            self._EinsumWithModelDim('BLM,MSHD->BLSHD', x, wc),
            p.blh_split + [-1, -1])
        q, f1, f2 = tf.split(r, splits, -2)
        q = self._MeshSplit(
            tf.reshape(q,
                       q.shape.as_list()[:2] + [-1, q.shape[-1]]), p.qkv_split)

        # Only one head so there is nothing to shard the H in BLHD k,v tensors.
        kv_split = p.qkv_split[:2] + [-1, p.qkv_split[-1]]
        k = self._MeshSplit(k, kv_split)
        v = self._MeshSplit(v, kv_split)
        return q, k, v, f1, f2
      wc = tf.concat([wq, wk, wv, wi0, wi1], -2)
      splits = [wq.shape.as_list()[-2]] * 3 + [wi0.shape.as_list()[-2]] * 2
      ret = tf.split(
          self._EinsumWithModelDim('BLM,MSHD->BLSHD', x, wc), splits, -2)

      def _MeshSplitQKV(x):
        return tf.reshape(x, x.shape.as_list()[:2] + [-1, x.shape[-1]])

      return [_MeshSplitQKV(x) for x in ret[:3]] + ret[3:]

    return self._Fn(name, _Compute)

  def _ComputeAttenOutputs(self, o, wo):
    p = self.params
    hdm_split = self._attention_output_hdm_w_split
    if p.attention_combine_dims:
      wo = tf.reshape(
          wo, [p.attention_num_heads, p.attention_key_value_dim, p.model_dim])
    wo = self._MeshSplit(wo, hdm_split)
    wo = self._ReshapeM(wo, 2)
    return self._MeshSplit(
        self._EinsumWithModelDim('HDM,BLHD->BLM', wo, o),
        self._AdjustMSplit(p.blm_split, 2))

  def _ComputeCombinedOutputs(self,
                              o1,
                              o2,
                              wo1,
                              wo2,
                              hidden_dim_reshape_segments=4):
    p = self.params
    split_h_shape = [hidden_dim_reshape_segments, -1, p.attention_key_value_dim]

    wo1, wo2 = [
        tf.reshape(w, split_h_shape + self._ReshapedModelDims())
        for w in [wo1, wo2]
    ]

    o1 = tf.reshape(o1, o1.shape.as_list()[:2] + split_h_shape)
    o = self._MeshSplit(tf.concat([o1, o2], -2), p.blh_split + [-1, -1])
    wo = tf.concat([wo1, wo2], 1)
    return self._EinsumWithModelDim('SHDM,BLSHD->BLM', wo, o) * (2.0**-0.5)

  def DenseReluDense(self, name, decoder=False, activation='relu'):
    if decoder:
      input_endpoints = self._DecoderLayerInMapKeys
    else:
      input_endpoints = self._EncoderLayerInMapKeys

    if activation == 'relu':
      activation_fn = tf.nn.relu
    elif activation == 'gelu':
      activation_fn = lambda x: tf.nn.gelu(x, approximate=True)
    elif activation == 'sqr_relu':
      activation_fn = lambda x: tf.math.square(tf.nn.relu(x))
    else:
      raise ValueError('Activation %s not supported.' % activation)

    p = self.params
    # Note that dropout is used here, but not in the MoE layer by default.
    return self._Graph(
        name,
        input_endpoints,
        ['outputs', 'aux_loss'],
        ('->wi,wo',
         self._DenseReluDenseWeights('w', self._device_mesh, p.mh_wi_split,
                                     p.hm_wo_split)),
        ('wi->wi_reshaped',
         self._Fn('wi_reshape', fn=lambda x: self._ReshapeM(x, 0))),
        ('wo->wo_reshaped',
         self._Fn('wo_reshape', fn=lambda x: self._ReshapeM(x, 1))),
        ('wi_reshaped,vec->h', self.EinsumWithModelDim('wi', 'MH,BLM->BLH')),
        ('h->h_split', self.MeshSplit('_h_split', p.blh_split)),
        ('h_split->h_%s' % activation, self._Fn(activation, activation_fn)),
        ('h_%s->h_dropout' % activation,
         self._Dropout('input_dropout', 1 - p.dropout_rate)),
        ('wo_reshaped,h_dropout->outputs_pre_split',
         self.EinsumWithModelDim('wo', 'HM,BLH->BLM')),
        ('outputs_pre_split->outputs',
         self.MeshSplit('outputs_split', self._AdjustMSplit(p.blm_split, 2))),
        ('->aux_loss', self._zero_aux_loss('aux_loss')),
    )

  def DenseReluDenseGated(self, name, activation_fn, decoder=False):
    if decoder:
      input_endpoints = self._DecoderLayerInMapKeys
    else:
      input_endpoints = self._EncoderLayerInMapKeys

    def _Impl(wi_0, wi_1, inputs):
      wi = tf.concat([tf.expand_dims(wi_0, 0), tf.expand_dims(wi_1, 0)], 0)
      o1, o2 = [
          tf.squeeze(o, 0) for o in tf.split(

              self._EinsumWithModelDim('KMH,BLM->KBLH', wi, inputs), 2, 0)
      ]
      # To match historic behavior use approximate=True with tf.nn.gelu
      # activation.
      return tf.math.multiply(activation_fn(o1), o2)

    p = self.params
    return self._Graph(
        name,
        input_endpoints,
        ['outputs', 'aux_loss'],
        ('->wi_0,wi_1,wo',
         self._DenseReluDenseWeightsGatedGELU('w', self._device_mesh,
                                              p.mh_wi_split, p.hm_wo_split)),
        ('wi_0->wi_0_reshaped',
         self._Fn('wi0_reshape', fn=lambda x: self._ReshapeM(x, 0))),
        ('wi_1->wi_1_reshaped',
         self._Fn('wi1_reshape', fn=lambda x: self._ReshapeM(x, 0))),
        ('wo->wo_reshaped',
         self._Fn('wo_reshape', fn=lambda x: self._ReshapeM(x, 1))),
        ('wi_0_reshaped,wi_1_reshaped,vec->h', self._Fn('wi', fn=_Impl)),
        ('h->h_split', self.MeshSplit('_h_split', p.blh_split)),
        ('h_split->h_dropout',
         self._Dropout('input_dropout', 1 - self.params.dropout_rate)),
        ('wo_reshaped,h_dropout->outputs_pre_split',
         self.EinsumWithModelDim('wo', 'HM,BLH->BLM')),
        ('outputs_pre_split->outputs',
         self.MeshSplit('outputs_split', self._AdjustMSplit(p.blm_split, 2))),
        ('->aux_loss', self._zero_aux_loss('aux_loss')),
    )

  def _MoEWeightsGatedGELU(self,
                           name,
                           device_mesh=None,
                           wi_mesh_split=None,
                           wo_mesh_split=None):
    # Gated GELU.  There are two separate linear transformations applied in
    # parallel to the inputs.  You take the gelu of one of them and then
    # multiply the two componentwise.
    p = self.params
    # Chadwick: why does it not need device mesh?
    return self._ShardedVar(
        name=name,
        weights=[('wi_0',
                  gshard_layers.ShardedWeightParams(
                      init=py_utils.WeightInit.Uniform(
                          (((1. / p.model_dim)**0.5) * 3.0**0.5)),
                      dtype=p.dtype,
                      shape=[p.e_dim, p.model_dim, p.moe_hidden_dim],
                      tensor_split_dims_mapping=p.emh_split)),
                 ('wi_1',
                  gshard_layers.ShardedWeightParams(
                      init=py_utils.WeightInit.Uniform(
                          (((1. / p.model_dim)**0.5) * 3.0**0.5)),
                      dtype=p.dtype,
                      shape=[p.e_dim, p.model_dim, p.moe_hidden_dim],
                      tensor_split_dims_mapping=p.emh_split)),
                 ('wo',
                  gshard_layers.ShardedWeightParams(
                      init=py_utils.WeightInit.Uniform(
                          (((1. / p.moe_hidden_dim)**0.5) * 3.0**0.5)),
                      dtype=p.dtype,
                      shape=[p.e_dim, p.moe_hidden_dim, p.model_dim],
                      tensor_split_dims_mapping=p.ehm_split))],
        device_mesh=device_mesh)

  def _ShardedMoEGLU(self, name):
    """Simple MoE GLU with xla_sharding."""
    p = self.params
    num_groups = p.num_groups or p.num_devices

    reshape_input = gshard_layers.ReshapeInputLayer.Params().Set(
        num_groups=num_groups,
        num_devices=p.num_devices,
        model_dims=self._ReshapedModelDims())

    def _GLUApplyGating(gating, inputs, reshaped_inputs, wi_0, wi_1, wo):
      wi = tf.concat([tf.expand_dims(wi_0, 0), tf.expand_dims(wi_1, 0)], 0)
      return gshard_layers.FeedForwardNetworksApplyGating(
          gating,
          inputs,
          reshaped_inputs,
          wi,
          wo,
          num_devices=p.num_devices,
          num_groups=p.num_groups or p.num_devices,
          dropout_rate=p.moe_dropout_rate,
          device_mesh=self._device_mesh,
          model_dim_reshape_segments=self._model_dim_reshape_segments,
          gsm_split=self._AdjustMSplitByName('blm_split'),
          egcm_split=self._AdjustMSplitByName('egcm_split'),
          gecm_split=self._AdjustMSplitByName('gecm_split'),
          gsec_split=self._AdjustMSplitByName('gsec_split'),
          gecs_split=self._AdjustMSplitByName('gecs_split'),
          gec_split=self._AdjustMSplitByName('gec_split'),
          eah_split=self._AdjustMSplitByName('eah_split'),
          eam_split=self._AdjustMSplitByName('eam_split'),
          use_glu=True,
          activation_name='GELU_APPROXIMATE')

    return self._Graph(
        name, ['inputs', 'segment_id', 'wi_0', 'wi_1', 'wo'],
        ['outputs', 'aux_loss'],
        ('inputs,segment_id->reshaped_inputs, paddings', reshape_input),
        ('->gw', self._Top2GatingWeights('top_2_gating')),
        ('gw->gw_reshaped',
         self._Fn('reshape_gw', fn=lambda x: self._ReshapeM(x, 0))),
        ('wi_0->wi0_reshaped',
         self._Fn('reshape_wi0', fn=lambda x: self._ReshapeM(x, 1))),
        ('wi_1->wi1_reshaped',
         self._Fn('reshape_wi1', fn=lambda x: self._ReshapeM(x, 1))),
        ('wo->wo_reshaped',
         self._Fn('reshape_wo', fn=lambda x: self._ReshapeM(x, 2))),
        ('gw_reshaped,reshaped_inputs,paddings->gating',
         self._ComputeGating('compute_gating')),
        ('gating,inputs,reshaped_inputs,wi0_reshaped,wi1_reshaped,wo_reshaped'
         '->outputs,aux_loss', self._Fn('process_gating', _GLUApplyGating)))

  def MoEGated(self, name, decoder=False):
    """Returns a MoE layer with GLU experts."""
    if decoder:
      input_endpoints = self._DecoderLayerInMapKeys
    else:
      input_endpoints = self._EncoderLayerInMapKeys

    tf.logging.info('##############Using MoEGated#################')

    return self._Graph(
        name, input_endpoints, ['outputs', 'aux_loss'],
        ('vec->input_split', self.Split('input_split')),
        ('segment_id->segment_id_split', self.Split('segment_id_split')),
        ('->wi_0,wi_1,wo', self._MoEWeightsGatedGELU(name)),
        ('input_split,segment_id_split,wi_0,wi_1,wo'
         '->outputs_pre_split,aux_loss', self._ShardedMoEGLU('ffw')),
        ('outputs_pre_split->outputs', self.Split('outputs_split')))


class RecurrentDenseBuilderParallelDecode(DenseBuilder):
  """Same as RecurrentDenseBuilder but with micro variables.

  Projection variables created under this builder will be replaced by multiple
  micro variables, each with shape [model_dim, proj_weight_hdim, d_kv].
  For example, the original wi_o with shape [1024, 4096] was replaced with
  8 micro variables each with  shape [1024, 4, 128] when proj_weight_hdim = 4
  and d_kv = 128.

  Using smaller micro variables reduced the total size of variables created by
  RepeatLayer. For example, when the number of layers is 120, model_dim = 16k,
  ff_dim = 64k, d_kv = 128, then RepeatLayer will create variables with size
  120 * 16k * 64k * 4Bytes = 491GB, exceeding the host memoery limit.
  By setting proj_weight_hdim = 64, RepeatLayer will create 8x micro variables,
  each with shape [L, 16k, 64, 128] only. Using leasting loading placer those
  micro variables will be placed at different hosts.

  To disable micro variables, set proj_weight_hdim to None.
  """

  @classmethod
  def Params(cls):
    p = super().Params()
    p.Define(
        'proj_weight_hdim', 64,
        'weight hd_dims = [proj_weight_hdim, attention_key_value_dim]. '
        'Use None to disable micro variables.')
    p.deterministic_dropout = True
    return p

  @property
  def _num_input_proj_weights(self):
    p = self.params
    if p.proj_weight_hdim is None:
      return 1, 1, 1
    num_wq = p.attention_num_heads // p.proj_weight_hdim
    kv_h = p.attention_num_memory_heads or p.attention_num_heads
    if kv_h < p.proj_weight_hdim:
      num_wkv = 1
    else:
      num_wkv = kv_h // p.proj_weight_hdim
    num_wi = p.ff_dim // p.attention_key_value_dim // p.proj_weight_hdim
    return num_wq, num_wkv, num_wi

  @property
  def _num_output_proj_weights(self):
    p = self.params
    if p.proj_weight_hdim is None:
      return 1, 1
    num_atten = p.attention_num_heads // p.proj_weight_hdim
    num_wo = p.ff_dim // p.attention_key_value_dim // p.proj_weight_hdim
    return num_atten, num_wo

  @property
  def _ffw_var_h_dim_size(self):
    p = self.params
    assert p.ff_dim % p.attention_key_value_dim == 0
    if p.proj_weight_hdim is None:
      return p.ff_dim
    assert (p.ff_dim // p.attention_key_value_dim) % p.proj_weight_hdim == 0
    return p.proj_weight_hdim * p.attention_key_value_dim

  @property
  def _atten_q_var_heads(self):
    p = self.params
    if p.proj_weight_hdim is None:
      return p.attention_num_heads
    assert p.attention_num_heads % p.proj_weight_hdim == 0
    return p.proj_weight_hdim

  @property
  def _atten_kv_var_heads(self):
    p = self.params
    kv_h = p.attention_num_memory_heads or p.attention_num_heads
    if p.proj_weight_hdim is None or kv_h < p.proj_weight_hdim:
      return kv_h
    assert kv_h % p.proj_weight_hdim == 0
    return p.proj_weight_hdim

  def _DecoderLayerInputProjWeights(self, name):
    # Create multiple input projection weights, each of which has shape
    # [model_dim, proj_weight_hdim, d_kv].
    p = self.params
    input_w_split = [p.mhd_w_split[0], max(p.mhd_w_split[1], p.mhd_w_split[2])]
    kv_w_split = input_w_split if p.kv_mhd_w_split is None else [
        p.kv_mhd_w_split[0],
        max(p.kv_mhd_w_split[1], p.kv_mhd_w_split[2])
    ]

    q_stddev = (p.model_dim * p.attention_key_value_dim)**-0.5
    wq_tpl = gshard_layers.ShardedWeightParams(
        shape=[
            p.model_dim, self._atten_q_var_heads * p.attention_key_value_dim
        ],
        dtype=p.dtype,
        init=py_utils.WeightInit.Gaussian(q_stddev),
        tensor_split_dims_mapping=input_w_split)

    kv_stddev = (p.model_dim)**-0.5
    wkv_tpl = gshard_layers.ShardedWeightParams(
        shape=[
            p.model_dim, self._atten_kv_var_heads * p.attention_key_value_dim
        ],
        dtype=p.dtype,
        init=py_utils.WeightInit.Gaussian(kv_stddev),
        tensor_split_dims_mapping=kv_w_split)

    ffw_tpl = gshard_layers.ShardedWeightParams(
        init=py_utils.WeightInit.Uniform(((1. / p.model_dim)**0.5) * 3.0**0.5),
        dtype=p.dtype,
        shape=[p.model_dim, self._ffw_var_h_dim_size],
        tensor_split_dims_mapping=input_w_split)

    num_wq, num_wkv, num_wi = self._num_input_proj_weights

    weights_params = []
    for i in range(num_wq):
      weights_params.append(('wq_%d' % i, wq_tpl))
    for i in range(num_wkv):
      weights_params.append(('wk_%d' % i, wkv_tpl))
    for i in range(num_wkv):
      weights_params.append(('wv_%d' % i, wkv_tpl))
    for i in range(num_wi):
      weights_params.append(('wi0_%d' % i, ffw_tpl))
    for i in range(num_wi):
      weights_params.append(('wi1_%d' % i, ffw_tpl))
    return self._ShardedVar(
        name=name, weights=weights_params, device_mesh=self._device_mesh)

  def _DecoderLayerOutputProjWeights(self, name):
    p = self.params
    out_w_split = [max(p.mhd_w_split[1], p.mhd_w_split[2]), p.mhd_w_split[0]]

    atten_stddev = (p.attention_num_heads * p.attention_key_value_dim)**-0.5
    atten_tpl = gshard_layers.ShardedWeightParams(
        shape=[
            self._atten_q_var_heads * p.attention_key_value_dim, p.model_dim
        ],
        dtype=p.dtype,
        init=py_utils.WeightInit.Gaussian(atten_stddev),
        tensor_split_dims_mapping=out_w_split)
    ffw_tpl = gshard_layers.ShardedWeightParams(
        init=py_utils.WeightInit.Uniform(((1. / p.ff_dim)**0.5) * 3.0**0.5),
        dtype=p.dtype,
        shape=[self._ffw_var_h_dim_size, p.model_dim],
        tensor_split_dims_mapping=out_w_split)
    num_atten, num_wo = self._num_output_proj_weights
    weights_params = []
    for i in range(num_atten):
      weights_params.append(('atten_wo_%d' % i, atten_tpl))
    for i in range(num_wo):
      weights_params.append(('ffw_wo_%d' % i, ffw_tpl))
    return self._ShardedVar(
        name=name, weights=weights_params, device_mesh=self._device_mesh)

  def _ComputeQKVH(self, name, hidden_dim_reshape_segments=4):
    p = self.params
    d_kv = p.attention_key_value_dim

    def _Compute(x, *ws):
      num_wq, num_wkv, num_wi = self._num_input_proj_weights

      def _ReshapeW(w, h=0):
        if p.attention_num_heads > 1 and h == 1:
          return tf.reshape(w, self._ReshapedModelDims() + [h, -1])
        else:
          return tf.reshape(
              w,
              self._ReshapedModelDims() +
              [hidden_dim_reshape_segments, -1, d_kv])

      wqs = ws[:num_wq]
      wks = ws[num_wq:num_wq + num_wkv]
      wvs = ws[num_wq + num_wkv:num_wq + 2 * num_wkv]
      wi0s = ws[num_wq + 2 * num_wkv:num_wq + 2 * num_wkv + num_wi]
      wi1s = ws[num_wq + 2 * num_wkv + num_wi:]

      if (p.attention_num_memory_heads and
          p.attention_num_heads != p.attention_num_memory_heads):
        # Combined tf.einsum is not possible, falling back to individual
        # einsum ops.
        h_kv = p.attention_num_memory_heads or p.attention_num_heads
        wk = tf.concat([_ReshapeW(w, h_kv) for w in wks], -2)
        wv = tf.concat([_ReshapeW(w, h_kv) for w in wvs], -2)
        k = self._EinsumWithModelDim('BLM,MHD->BLHD', x, wk)
        v = self._EinsumWithModelDim('BLM,MHD->BLHD', x, wv)
        wc = tf.concat([_ReshapeW(w) for w in wqs + wi0s + wi1s], -2)
        splits = [p.attention_num_heads // hidden_dim_reshape_segments
                 ] + [p.ff_dim // d_kv // hidden_dim_reshape_segments] * 2
        r = self._MeshSplit(
            self._EinsumWithModelDim('BLM,MSHD->BLSHD', x, wc),
            p.blh_split + [-1, -1])
        q, f1, f2 = tf.split(r, splits, -2)
        f1 = self._MeshSplit(f1, p.blh_split + [-1, -1])
        f2 = self._MeshSplit(f2, p.blh_split + [-1, -1])
        q = self._MeshSplit(
            tf.reshape(q,
                       q.shape.as_list()[:2] + [-1, q.shape[-1]]), p.qkv_split)

        # Only one head so there is nothing to shard the H in BLHD k,v tensors.
        kv_split = p.qkv_split[:2] + [-1, p.qkv_split[-1]]
        k = self._MeshSplit(k, kv_split)
        v = self._MeshSplit(v, kv_split)
        return q, k, v, f1, f2
      wc = tf.concat([_ReshapeW(w) for w in ws], -2)
      splits = [p.attention_num_heads // hidden_dim_reshape_segments
               ] * 3 + [p.ff_dim // d_kv // hidden_dim_reshape_segments] * 2
      ret = tf.split(
          self._EinsumWithModelDim('BLM,MSHD->BLSHD', x, wc), splits, -2)

      def _MeshSplitQKV(x):
        return tf.reshape(x, x.shape.as_list()[:2] + [-1, x.shape[-1]])

      return [_MeshSplitQKV(x) for x in ret[:3]] + ret[3:]

    return self._Fn(name, _Compute)

  def DecoderLayer(self,
                   name,
                   activation_fn,
                   conv_kernel_size=None,
                   hidden_dim_reshape_segments=4,
                   norm_type='ln',
                   norm_policy='pre'):
    p = self.params

    collections = None
    if p.relative_attention_type == 'bias_shared':
      collections = ['_dec_self_attention_shared_var']
    else:
      assert p.relative_attention_type == 'bias', p.relative_attention_type

    def _ComputeBias(segment_id, segment_pos):
      return self._DecNotVisible(segment_id, segment_pos) * (-1e+09)

    state_shape = [
        None, None, p.attention_num_memory_heads or p.attention_num_heads,
        p.attention_key_value_dim
    ]

    if conv_kernel_size is not None:
      norm_layer = self._LNConv('ln', conv_kernel_size)
      d = p.ff_dim // hidden_dim_reshape_segments // p.attention_key_value_dim
      model_dims = [hidden_dim_reshape_segments, d, p.attention_key_value_dim]
      optional_conv_layer = self.DepthwiseConvAutoregressive(
          name='conv', kernel_size=conv_kernel_size, model_dims=model_dims)
    elif norm_type == 'ln':
      norm_layer = self._LN('ln')
      optional_conv_layer = self._Identity('conv')
    elif norm_type == 'true_ln':
      norm_layer = self._TrueLN('true_ln')
      optional_conv_layer = self._Identity('conv')
    elif norm_type == 'pn':
      norm_layer = self._PN('pn')
      optional_conv_layer = self._Identity('conv')
    else:
      raise ValueError('Norm type %s not supported' % norm_type)
    num_q, num_kv, num_wi = self._num_input_proj_weights
    num_weights = num_q + 2 * num_kv + 2 * num_wi
    wi_str = ','.join(['wi_%d' % i for i in range(num_weights)])
    num_atten, num_wo = self._num_output_proj_weights
    num_weights = num_atten + num_wo
    wo_str = ','.join(['wo_%d' % i for i in range(num_weights)])

    def _Outputs(o_atten, o_ffw, *ws):
      h_shape = [hidden_dim_reshape_segments, -1, p.attention_key_value_dim]
      wo = tf.concat(
          [tf.reshape(w, h_shape + self._ReshapedModelDims()) for w in ws], 1)

      o_atten = tf.reshape(o_atten, o_atten.shape.as_list()[:2] + h_shape)
      o = self._MeshSplit(
          tf.concat([o_atten, o_ffw], -2), p.blh_split + [-1, -1])
      return self._EinsumWithModelDim('SHDM,BLSHD->BLM', wo, o) * (2.0**-0.5)

    if norm_policy != 'pre':
      raise ValueError('Normalization policy %s not supported' % norm_policy)

    return self._Graph(
        name,
        ['i'],
        ['o'],
        ('i.vec,i.segment_id->input_masked', self.Mask()),
        ('i.segment_id->o.segment_id', self._Identity('segment_id')),
        ('i.segment_pos->o.segment_pos', self._Identity('segment_pos')),
        ('input_masked->x', norm_layer),
        ('->%s' % wi_str, self._DecoderLayerInputProjWeights('get_w_in')),
        ('->relative_bias_ws',
         self._RelativeAttentionBiasWeights('wrb', collections)),
        ('x,%s->q,k,v,h1,h2' % wi_str,
         self._ComputeQKVH('qkvh', hidden_dim_reshape_segments)),
        ('k->k_full', self._AttentionState('k_state', state_shape)),
        ('v->v_full', self._AttentionState('v_state', state_shape)),
        ('i.segment_pos->key_segment_pos',
         self._AttentionState('seg_pos', [None, None], dtype=tf.int32)),
        ('i.segment_id,i.segment_pos->qq_bias', self._Fn(
            'bias', fn=_ComputeBias)),
        ('qq_bias->qk_bias', self._Override('dec_self_attention_bias')),
        # Decoder _AddRelativeBias always has bidirectional=False.
        ('qk_bias,i.segment_pos,key_segment_pos,relative_bias_ws->qhk_bias',
         self._Fn('relative_bias', fn=self._AddRelativeBias)),
        ('q,k_full,v_full,qhk_bias->o_atten', self.Attention('attention')),
        ('h1->h1_act', self._Fn('h1_act', fn=activation_fn)),
        ('h1_act->h1_conv', optional_conv_layer),
        ('h1_conv,h2->o_ffw', self._Fn('h_ffw', fn=tf.math.multiply)),
        ('->%s' % wo_str, self._DecoderLayerOutputProjWeights('get_w_out')),
        ('o_atten,o_ffw,%s->y' % wo_str, self._Fn('compute_output', _Outputs)),
        ('y->y_dropout', self._Dropout('y_dropout', 1 - p.dropout_rate)),
        ('input_masked,y_dropout->o.vec', self._Add('add')))

  @property
  def _DecoderLayerInMapKeys(self):
    return ['vec', 'segment_id', 'segment_pos']

  def DecoderLayerStack(self,
                        name,
                        sub_layers,
                        num=1,
                        conv_kernel_size=None,
                        norm_type=None,
                        norm_policy=None):
    """DecoderLayerStack with self attention and feedforward in parallel."""
    del norm_type, norm_policy
    p = self.params
    assert p.deterministic_dropout
    stack = [
        ('i.vec->inputs_split',
         self.MeshSplit('inputs_split', self._AdjustMSplit(p.blm_split, 2))),
        ('i.segment_id->segment_id_split',
         self.MeshSplit('segment_id_split', p.blm_split[:2])),
        ('i.segment_pos->segment_pos_split',
         self.MeshSplit('segment_pos_split', p.blm_split[:2])),
        ('inputs_split->input_dropout',
         self._Dropout('input_dropout', 1 - self.params.dropout_rate)),
        ('input_dropout,segment_id_split,segment_pos_split->sub_layer_imap',
         self._CreateNestedMap(name='map', keys=self._DecoderLayerInMapKeys)),
        ('sub_layer_imap->sub_layer_omap', sub_layers[0]),
        ('sub_layer_omap.vec->y_norm', self._LNNoScale('final_layer_norm')),
        ('y_norm->y_dropout',
         self._Dropout('outputs_dropout', 1 - self.params.dropout_rate)),
        ('i.aux_loss->o.aux_loss', self._Identity('id')),
        ('y_dropout,segment_id_split->o.vec', self.Mask()),
    ]
    return self._Graph(name, ['i'], ['o'], *stack)


class UniTransformer(base_model.BaseTask):
  """LM TransformerModel with z-loss."""

  @classmethod
  def Params(cls):
    p = super().Params()
    p.Define('debug', False, 'If true, outfeed additional per-example tensor.')

    p.Define('builder', None, 'GShard Builder.')
    p.Define('vocab_size', None, 'Vocabulary size')
    p.Define('sequence_length', None, 'Sequence length.')
    p.Define(
        'max_length', 512,
        'Max sequence length. Second pos_emb Tensor dim is set to ' +
        'max_length.')
    p.Define('batch_size', None, 'Batch size. Unused.')
    p.Define('num_transformer_layers', None,
             'Number of blocks in builder.{Decoder,Encoder}LayerStack.')
    p.Define(
        'loss_denominator', 0, 'If positive, ignore the value of '
        'use_tgt_labels_size_as_loss_denominator and set the denominator '
        'directly.')
    p.Define(
        'use_tgt_labels_size_as_loss_denominator', True,
        'False to use total number of non-padding tokens instead of '
        'fixed tgt_labels tensor size.')

    p.Define('aux_loss_coef', 0.01, 'Multiplier for GShard aux_loss.')
    p.Define('enable_tpu_summary', True, 'Enables GetTpuSummaryTensors().')
    p.Define('label_smoothing', 0.1, 'Label smoothing.')
    p.Define('logits_abs_max', None, 'Logits clipping.')
    p.Define(
        'z_loss', 1e-4, 'if z_loss is nonzero, we add a loss equal to '
        'z_loss * tf.math.square(tf.math.reduce_logsumexp(logits, -1))')
    p.Define('positional_embedding', True, 'Positional embs.')
    p.Define('gated_gelu', False, 'FFN gated GELU. '
             'Deprecated. Use gated_ffn_activation=gelu.')
    p.Define('moe_gated_gelu', False, 'Use gated GELU for the MoE layer.')
    p.Define('gated_ffn_activation', None, 'Transformer gated FFN activation.')
    p.Define('parallel_ffn', False,
             'Whether to make ffn and attention parallel.')
    p.Define(
        'hidden_dim_reshape_segments', 4,
        'Size of S when reshaping hidden dimension H to Sh. Only used when'
        ' parallel_ffn is true currently.')
    p.Define('conv_kernel_size', None,
             'Optional 1D depthwise convolutional kernel.')

    p.Define(
        'use_per_layer_vars_for_recurrent', False,
        'Create per-layer variables for RecurrentDenseBuilderParallelDecode, '
        'instead of  combined variables [num_layers, ...].')
    p.Define('use_repeat_layer', False,
             'Whether to use RepeatLayer to wrap the layer stack.')
    p.Define(
        'num_spmd_pipeline_stages', 1,
        'If > 1, SPMD-shardable pipelining is used with this many stages.')
    p.Define('num_spmd_pipeline_microbatches', None,
             'Number of microbatches when num_spmd_pipeline_stages > 1.')
    p.Define(
        'moe', False,
        'True for Mixture-of-Experts, False for canonical Transformer model, ')
    p.Define('activation', 'relu', 'Transformer non-gated FFN activation.')
    p.Define('norm_type', 'ln', 'Type of normalization. Options are: '
             '[ln, pn, true_ln].')
    p.Define(
        'norm_policy', 'pre', 'Policy for applying normalization. '
        'Options are: [pre, primer, primer_hybrid].')
    p.Define('multi_dconv_head_att', False,
             "Whether or not to use Primer's Mutli-Dconv-Head attention.")
    # TODO(krikun): add a separate params class for decoder options
    p.Define('decoder_max_steps', 64, 'Max decoder iterations for inference.')
    p.Define('decoder_beam_size', 4, 'Beam size for beam search decoding.')
    # In common vocab:
    # 0 => <pad>
    # 1 => </s>
    # 2 => <unk>
    p.Define('decoder_eos_id', 1, '</s> is in model SPM')
    # bos_id is not used in prefix decoding
    p.Define('decoder_bos_id', 0, '<s> is in model SPM')
    # start_layer_id, has_embedding_layer and has_final_layer  are usedful to
    # construct a sub model during inference, each sub model only contains part
    # of layers from the model. The uni-transformer model is composed of an
    # embedding layer, following by num_sub_layer * num_transformer_layer
    # transformer layers and final softmax feedforward layer.
    # For example, if num_transformer_layer = 16 and num_sub_layer = 2, and we
    # want to split the model into 3 sub models with num_transformer_layer = 4
    # in each sub model:
    #   1. To configure the 1st sub model, we need to have
    # num_transformer_layer = 4, start_layer_id = 0, has_embedding_layer = True,
    # has_final_layer = False;
    #   2. To configure the 2nd sub model, we need to have
    # num_transformer_layer = 4, start_layer_id = 1 * num_transformer_layer *
    # num_sub_layer = 8, has_embedding_layer = False, has_final_layer = False;
    #   3. To configure the 3rd sub model, we need to have
    # num_transformer_layer = 4, start_layer_id = 2 * num_transformer_layer *
    # num_sub_layer = 16, has_embedding_layer = False, has_final_layer = True;
    p.Define('start_layer_id', 0, 'Start layer id.')
    p.Define('has_embedding_layer', True, 'Model has embedding layer or not.')
    p.Define('has_final_layer', True, 'The model has the final layer such as '
             'feedforward net.')
    return p

  def __init__(self, params):
    tf.logging.info('Instantiating UniTransformer')
    # Confirmed: Initializes BaseTask
    super().__init__(params)
    p = self.params

    if p.use_repeat_layer or p.num_spmd_pipeline_stages > 1:
      p.builder.deterministic_dropout = True
    assert p.num_transformer_layers % p.num_spmd_pipeline_stages == 0
    # Specified in Task()
    tf.logging.info('Initiating DenseBuilder')
    tf.logging.info('Initializing DenseBuilder -> MoEBuilder -> Base')
    # Confirmed: b == DenseBuilder instance
    b = p.builder.Instantiate()

    tgt_vocab_size = p.vocab_size

    if callable(p.gated_ffn_activation):
      gated_ffn_activation = p.gated_ffn_activation
    elif p.gated_ffn_activation == 'silu':
      gated_ffn_activation = tf.nn.silu
    elif p.gated_gelu or p.gated_ffn_activation == 'gelu':
      gated_ffn_activation = lambda x: tf.nn.gelu(x, approximate=True)
    else:
      assert not p.gated_ffn_activation, p.gated_ffn_activation
      gated_ffn_activation = None

    if p.has_embedding_layer:
      dec_emb = b.Embedding('dec_emb', tgt_vocab_size)
      self.CreateChild('dec_emb', dec_emb)

      # Confirmed: p.positional_embedding == FALSE
      if p.positional_embedding:
        dec_pos_emb = b.Embedding('dec_pos_emb', p.max_length)
        self.CreateChild('dec_pos_emb', dec_pos_emb)

    if not self.do_eval:
      # Make sure training won't enable partially constructed model code
      # path.
      assert p.start_layer_id == 0
      assert p.has_embedding_layer
      assert p.has_final_layer

    # Confirmed: p.parallel_ffn == FALSE
    if p.parallel_ffn:  # Only works with RecurrentDenseBuilderParallelDecode.
      tf.logging.info('################Parallel ffn################')
      assert not p.positional_embedding
      assert gated_ffn_activation
      assert isinstance(b, RecurrentDenseBuilderParallelDecode)
      # Make sure multi stage inference won't jump into this path.
      assert p.start_layer_id == 0
      assert p.has_embedding_layer
      assert p.has_final_layer
      decoder_sub_layers = [
          b.Repeat(
              name='blocks',
              body=b.DecoderLayer(
                  'block',
                  gated_ffn_activation,
                  p.conv_kernel_size,
                  p.hidden_dim_reshape_segments,
                  norm_type=p.norm_type,
                  norm_policy=p.norm_policy),
              repeat=p.num_transformer_layers,
              per_layer_vars=p.use_per_layer_vars_for_recurrent)
      ]
      dec = b.DecoderLayerStack(
          'decoder',
          decoder_sub_layers,
          1,
          conv_kernel_size=p.conv_kernel_size,
          norm_type=p.norm_type,
          norm_policy=p.norm_policy)
    else:
      if p.positional_embedding:
        if p.multi_dconv_head_att:
          atten_layer = b.DecMultiDconvHeadAttention('multi_dconv_head_att')
        else:
          atten_layer = b.DecSelfAttention('dec_self_attention')
      elif p.multi_dconv_head_att:
        tf.logging.info('################Multi dconv head att################')
        atten_layer = b.DecMultiDconvHeadAttentionRelativeBias(
            'multi_dconv_head_att')
      else:
        # Confirmed: Uses DecSelfAttentionRelativeBias
        tf.logging.info('################dec self attention################')
        atten_layer = b.DecSelfAttentionRelativeBias('dec_self_attention')
      if gated_ffn_activation is None:
        tf.logging.info('################Dense relu dense################')
        ffw_layer = b.DenseReluDense(
            'dense_relu_dense', decoder=True, activation=p.activation)
      else:
        # Confirmed: Uses DenseReluDenseGated
        tf.logging.info('################Dense relu dense gated################')
        ffw_layer = b.DenseReluDenseGated(
            'dense_relu_dense', gated_ffn_activation, decoder=True)
      if p.moe:
        # Chadwick: What is the difference between MoEGated and MoE?
        tf.logging.info('################MoE################')
        if p.moe_gated_gelu:
          tf.logging.info('################MoE gated################')
          moe_layer = b.MoEGated('moe', decoder=True)
        else:
          # Confirmed: Using MoE not Gated
          tf.logging.info('################MoE not gated################')
          moe_layer = b.MoE('moe', decoder=True)
          tf.logging.info('################Constructed MoE layer################')
        decoder_sub_layers = [atten_layer, moe_layer, atten_layer, ffw_layer]
        num_decoder_layers = p.num_transformer_layers // 2
      else:
        tf.logging.info('################NOT MoE################')
        decoder_sub_layers = [atten_layer, ffw_layer]
        decoder_sub_layers = [atten_layer, ffw_layer]
        num_decoder_layers = p.num_transformer_layers

      tf.logging.info('Constructed decoder sublayers')
      #################################################################################
      dec = b.DecoderLayerStack(
          'decoder',
          decoder_sub_layers,
          num_decoder_layers,
          conv_kernel_size=p.conv_kernel_size,
          norm_type=p.norm_type,
          norm_policy=p.norm_policy,
          use_repeat_layer=p.use_repeat_layer,
          spmd_pipeline_stages=p.num_spmd_pipeline_stages,
          spmd_pipeline_microbatches=p.num_spmd_pipeline_microbatches,
          start_layer_id=p.start_layer_id,
          has_final_layer=p.has_final_layer)
    dec.params_init = py_utils.WeightInit.Xavier(scale=1.0, seed=0)

    tf.logging.info('################Creates emb_w split################')
    emb_w_split = b.MeshSplit('w_split', b.params.emb_w_split)
    tf.logging.info('################Creates dec_out split################')
    dec_out_split = b.MeshSplit('dec_out_split',
                                b._AdjustMSplit(b.params.blm_split[-3:], 2))
    tf.logging.info('################Creates logits split################')
    logits_split = b.MeshSplit('logits_split', b.params.logits_split)

    # Confirmed: Note that after creating child, it can be accessed thru self.<Child>
    tf.logging.info('################Creates dec child################')
    # Confirmed: The following calls GraphLayer's init method (what returned by 
    # DecoderLayerStack)
    self.CreateChild('dec', dec)
    tf.logging.info('################Creates emb_w_split child################')
    self.CreateChild('emb_w_split', emb_w_split)
    tf.logging.info('################Creates dec_out_split child################')
    self.CreateChild('dec_out_split', dec_out_split)
    tf.logging.info('################Creates logits_split child################')
    self.CreateChild('logits_split', logits_split)

  def _ComputeDecoderInput(self, theta, input_batch):
    p = self.params
    if p.moe and p.builder.gating_func == 'hashing':
      expert_id = tf.math.floormod(input_batch.tgt.ids, p.builder.e_dim)
    if p.has_embedding_layer:
      y = self.dec_emb.FProp(theta.dec_emb, input_batch.tgt.ids)
      if self.params.positional_embedding:
        y += self.dec_pos_emb.FProp(theta.dec_pos_emb,
                                    input_batch.tgt.segment_pos)
    else:
      y = tf.cast(input_batch.tgt.ids, py_utils.FPropDtype(self.params))

    decoded_input = py_utils.NestedMap(
        vec=y,
        segment_id=input_batch.tgt.segment_ids,
        segment_pos=input_batch.tgt.segment_pos,
        encoder_output=tf.zeros_like(y),
        encoder_segment_id=tf.zeros_like(input_batch.tgt.segment_ids),
        encoder_segment_pos=tf.zeros_like(input_batch.tgt.segment_pos),
        aux_loss=tf.convert_to_tensor(0.0, py_utils.FPropDtype(self.params)))

    if p.moe and p.builder.gating_func == 'hashing':
      decoded_input.expert_id = expert_id
    return decoded_input

  def ComputePredictions(self, theta, input_batch):
    """Forward propagation through one tower of the model.

    Args:
      theta: A `.NestedMap` object containing variable values of this task
        copied to this tower's devices.
      input_batch: A `.NestedMap` object containing input tensors to this tower.

    Returns:
      A dict containing metrics pairs.
    """
    tf.logging.info('Using UniTransformer ComputePredictions')
    p = self.params

    with tf.name_scope(p.name):
      decoder_input = self._ComputeDecoderInput(theta, input_batch)
      
      # Confirmed: self.dec contains all sublayers
      # It calls GraphLayer's FProp method
      all_outputs = self.dec.FProp(theta.dec, decoder_input)
      
      tf.logging.info('Called decoder FProp')

      dec_outputs, aux_loss = all_outputs.vec, all_outputs.aux_loss

      if not p.has_final_layer:
        return dec_outputs, aux_loss

      dec_outputs *= (p.builder.model_dim**-0.5)
      dec_outputs = self.dec_out_split.FProp(theta.dec_out_split, dec_outputs)
      # TODO(lepikhin): we only support
      # shared_embedding_and_softmax_weights=True at the moment.
      softmax_weights = self.vars.dec_emb.w.embedding.read_value()
      softmax_weights = self.emb_w_split.FProp(theta.emb_w_split,
                                               softmax_weights)
      if dec_outputs.dtype != softmax_weights.dtype:
        # to enable fprop_dtype = tf.bfloat16
        softmax_weights = tf.cast(softmax_weights, dec_outputs.dtype)
      if p.builder.model_dim_reshape_segments is not None:
        dec_outputs = tf.reshape(
            dec_outputs, [dec_outputs.shape[0], dec_outputs.shape[1], -1])
      logits = tf.einsum('BLM,VM->BLV', dec_outputs, softmax_weights)
      logits = self.logits_split.FProp(theta.logits_split, logits)

      if p.logits_abs_max is not None:
        logits = py_utils.clip_by_value(logits, -p.logits_abs_max,
                                        p.logits_abs_max)
      logits = self.logits_split.FProp(theta.logits_split, logits)
      return logits, aux_loss

  def _ComputeNonPadding(self, input_batch):
    if 'paddings' in input_batch.tgt:
      return tf.cast(1.0 - input_batch.tgt.paddings,
                     py_utils.FPropDtype(self.params))

    non_padding = tf.cast(
        tf.not_equal(input_batch.tgt.segment_ids, 0),
        py_utils.FPropDtype(self.params))

    # Negative target labels now indicate tokens that are to be used as
    # autoregressive inputs, but not counted in the loss.
    non_padding *= tf.cast(
        tf.greater(input_batch.tgt.labels, 0), py_utils.FPropDtype(self.params))
    return non_padding

  def _ComputeSoftLabels(self, input_batch):
    p = self.params
    vocab_size = p.vocab_size
    if 'soft_labels' in input_batch.tgt:
      tf.logging.info('using input_batch.tgt.soft_labels: %r',
                      input_batch.tgt.soft_labels)
      soft_labels = input_batch.tgt.soft_labels
    else:
      label_smoothing = p.label_smoothing
      off_value = label_smoothing / vocab_size
      on_value = 1.0 - label_smoothing + off_value
      tf.logging.info({'on_value': on_value, 'off_value': off_value})
      soft_labels = tf.one_hot(
          tf.maximum(input_batch.tgt.labels, 0),
          vocab_size,
          on_value=on_value,
          off_value=off_value)
    return soft_labels

  def ComputePerTokenLoss(self, logits, input_batch):
    p = self.params

    with tf.name_scope(p.name):
      soft_labels = self._ComputeSoftLabels(input_batch)
      loss = tf.nn.softmax_cross_entropy_with_logits(
          labels=soft_labels, logits=logits)

      if self.params.z_loss > 0.0:
        log_z = tf.math.reduce_logsumexp(logits, -1)
        z_loss_increment = self.params.z_loss * tf.math.square(log_z)
        loss += z_loss_increment

      non_padding = self._ComputeNonPadding(input_batch)
      return loss * non_padding

  def ComputeLoss(self, theta, predictions, input_batch):
    p = self.params

    vocab_size = p.vocab_size

    with tf.name_scope(p.name):
      logits, aux_loss = predictions
      soft_labels = self._ComputeSoftLabels(input_batch)

      entropy = tf.nn.softmax_cross_entropy_with_logits(
          labels=tf.one_hot(input_batch.tgt.labels, vocab_size), logits=logits)
      loss = tf.nn.softmax_cross_entropy_with_logits(
          labels=soft_labels, logits=logits)

      top1 = tf.math.argmax(
          logits, -1, output_type=input_batch.tgt.labels.dtype)
      acc1 = tf.cast(tf.equal(input_batch.tgt.labels, top1), logits.dtype)
      assert acc1.shape == entropy.shape, (acc1.shape, entropy.shape)

      soft_labels_entropy = loss

      if self.params.z_loss > 0.0:
        log_z = tf.math.reduce_logsumexp(logits, -1)
        z_loss_increment = self.params.z_loss * tf.math.square(log_z)
        loss += z_loss_increment

      non_padding = self._ComputeNonPadding(input_batch)

      per_token_loss = loss * non_padding
      if self.params.z_loss:
        per_token_z_loss_increment = z_loss_increment * non_padding

      if p.loss_denominator:
        loss_denom = p.loss_denominator
      elif p.use_tgt_labels_size_as_loss_denominator:
        # E.g. loss is going to be tiny if inputs are not packed and only a
        # fraction of tgt_labels are non-padding.
        loss_denom = tf.reduce_sum(tf.ones_like(non_padding))
      else:
        loss_denom = tf.reduce_sum(non_padding)
      avg_loss = tf.reduce_sum(per_token_loss) / loss_denom
      avg_z_loss_increment = (tf.reduce_sum(per_token_z_loss_increment) /
                              loss_denom) if p.z_loss else 0.0

      soft_labels_entropy = (
          tf.reduce_sum(soft_labels_entropy * non_padding) /
          tf.reduce_sum(non_padding))
      avg_loss += p.aux_loss_coef * aux_loss

      num_items_in_batch = tf.reduce_sum(
          tf.reduce_max(input_batch.tgt.segment_ids, axis=1))
      num_nonpadding = tf.reduce_sum(
          _ToInt32(tf.not_equal(input_batch.tgt.segment_ids, 0)))
      batch_capacity = tf.size(input_batch.tgt.labels)

      whole_tgt_correct = tf.cast(
          tf.equal(
              tf.reduce_sum(acc1 * non_padding, 1),
              tf.reduce_sum(non_padding, 1)), non_padding.dtype)

      # TODO(lepikhin): consider returning
      #   {'loss': (unnormalized per_token_loss, tf.reduce_sum(non_padding))}
      per_step_loss = {
          'loss': tf.reshape(avg_loss, [1]),
      }

      eval_metrics = {
          'num_packed_examples': (num_items_in_batch, 1.0),
          'batch_utilized_ratio': (num_nonpadding / batch_capacity, 1.0),
          'acc1':
              (tf.reduce_sum(acc1 * non_padding) / tf.reduce_sum(non_padding),
               tf.reduce_sum(non_padding)),
          'whole_tgt_accuracy':
              (tf.reduce_sum(whole_tgt_correct) /
               tf.cast(whole_tgt_correct.shape[0], whole_tgt_correct.dtype), 1.0
              ),
          'mean_xent': (tf.reduce_sum(entropy * non_padding) /
                        tf.reduce_sum(non_padding), tf.reduce_sum(non_padding)),
          'soft_labels_xent': (soft_labels_entropy, tf.reduce_sum(non_padding)),
          'weight': (tf.reduce_sum(non_padding), 1.0),
          'loss': (avg_loss, 1.0),
          'aux_loss': (p.aux_loss_coef * aux_loss, 1.0),
          'avg_z_loss_increment': (avg_z_loss_increment, 1.0),
      }
      if 'word_count' in input_batch.tgt:
        # +input_batch.num_sentences to account for the end of sequence symbol.
        num_words = tf.cast(
            tf.reduce_sum(
                input_batch.tgt.word_count +
                tf.cast(input_batch.tgt.num_sentences, dtype=tf.int32)),
            py_utils.FPropDtype(p))
        eval_metrics['num_words'] = (num_words, 1.0)
        eval_metrics['log_pplx_per_word'] = (
            tf.reduce_sum(entropy * non_padding) / num_words, num_words)
      # During training, the tpu summary tensors are added in _BPropGenTrainOps.
      if self.do_eval and p.enable_tpu_summary:
        for key, (val, wgt) in six.iteritems(py_utils.GetTpuSummaryTensors()):
          tf.logging.info('TpuSummaryTensor=>EvalMetric %r %r', key, (val, wgt))
          eval_metrics[key] = (val, wgt)
      return eval_metrics, per_step_loss

  def FilterPerExampleTensors(self, per_step):
    return per_step if self.params.debug else {}

  def _BPropGenTrainOps(self, vmap):
    """Constructs the backward graph."""
    train_ops = super()._BPropGenTrainOps(vmap)
    if self.params.enable_tpu_summary:
      for key, (value,
                weight) in six.iteritems(py_utils.GetTpuSummaryTensors()):
        tf.logging.info('TpuSummaryTensor=>EvalMetric %r %r', key,
                        (value, weight))
        self.AddEvalMetric(key, value, weight)
    return train_ops

  def ProcessFPropResults(self, sess, global_step, metrics, per_step):
    del sess, metrics
    if not per_step:
      return
    iterations_per_loop = 0
    for key, per_step_values in per_step.items():
      iterations_per_loop = iterations_per_loop or len(per_step_values)
      assert iterations_per_loop == len(per_step_values)

    for t in range(iterations_per_loop):
      for key, per_step_values in per_step.items():
        # Each per_step_values is an aggregation of outfeed tensor over
        # iterations_per_loop steps.
        tf.logging.info('Step = {}, {} = {}'.format(
            global_step + t - iterations_per_loop, key, per_step_values[t]))

  def _top_k_fn(self):
    return tf.math.top_k

  def DecodeIds(self, theta, input_batch):
    # beam search
    p = self.params
    tf.logging.info('DecodeIds theta=%r', theta)
    tf.logging.info('DecodeIds input_batch=%r', input_batch)

    with tf.name_scope('decode_ids'):
      batch_size = int(input_batch.tgt.ids.shape[0])
      # Use full tgt.ids as prefix
      prefix = input_batch.tgt.ids
      prefix_len = tf.reduce_max(input_batch.tgt.segment_pos, -1) + 1
      prefix_max = int(input_batch.tgt.ids.shape[1])

      beam_size = p.decoder_beam_size
      assert prefix_max % beam_size == 0, (prefix_max, beam_size)
      max_steps = (prefix_max // beam_size) + (p.decoder_max_steps)

      dec_state = gshard_layers.StateLayer.InitState(
          self.dec, shape=[batch_size, beam_size, max_steps])

      flat_bs = flat_beam_search_helper.flat_beam_search(
          batch_size,
          beam_size,
          max_steps,
          dec_callback=functools.partial(self._FlatBeamSearchCallback, theta,
                                         input_batch),
          dec_state=dec_state,
          eos_id=p.decoder_eos_id,
          bos_id=p.decoder_bos_id,
          length_norm_alpha=0.8,
          beam_gap=None,
          top_k_fn=self._top_k_fn(),
          prefix=prefix,
          prefix_len=prefix_len)
      tf.logging.info('flat_bs: %r', flat_bs)

      loop_vars, dec_state, nbest = flat_bs
      (topk_ids, topk_lens, topk_scores) = nbest
      del loop_vars, dec_state

      bs = py_utils.NestedMap()
      bs.topk_ids = tf.reshape(topk_ids, [batch_size * beam_size, -1])
      bs.topk_lens = tf.reshape(topk_lens, [-1])
      bs.topk_scores = tf.reshape(topk_scores, [-1])
      bs.topk_hyps_shape = tf.shape(topk_scores)
      return bs

  def _FlatBeamSearchCallback(self, theta, input_batch, tgt_id, tgt_segment_id,
                              tgt_pos, tgt_mask, dec_state, t):
    p = self.params
    fprop_dtype = py_utils.FPropDtype(self.params)

    tgt_id = tf.cast(tgt_id, tf.int32)
    tgt_segment_id = tf.cast(tgt_segment_id, fprop_dtype)
    tgt_pos = tf.cast(tgt_pos, tf.int32)

    y = self.dec_emb.FProp(theta.dec_emb, tgt_id)
    if p.positional_embedding:
      y += self.dec_pos_emb.FProp(theta.dec_pos_emb, tgt_pos)

    theta_with_state = gshard_layers.StateLayer.UpdateTheta(
        self.dec, theta.dec, dec_state, t)
    gshard_layers.OverrideLayer.Set(
        'dec_self_attention_bias', tf.cast((tgt_mask - 1.0) * 1e9, fprop_dtype))

    # These 3 args are required by the API but not used in any way.
    enc_output = tf.zeros_like(y)
    src_segment_ids = tf.zeros_like(input_batch.tgt.segment_ids)
    src_segment_pos = tf.zeros_like(input_batch.tgt.segment_pos)
    aux_loss = tf.convert_to_tensor(0.0, py_utils.FPropDtype(p))
    dec_inputs = py_utils.NestedMap(
        vec=y,
        segment_id=tgt_segment_id,
        segment_pos=tgt_pos,
        encoder_output=enc_output,
        encoder_segment_id=src_segment_ids,
        encoder_segment_pos=src_segment_pos,
        aux_loss=aux_loss)
    all_outputs = self.dec.FProp(theta_with_state, dec_inputs)
    del enc_output, src_segment_ids, src_segment_pos, aux_loss
    dec_outputs = all_outputs.vec
    dec_outputs *= (p.builder.model_dim**-0.5)
    dec_outputs = self.dec_out_split.FProp(theta.dec_out_split, dec_outputs)
    if ('model_dim_reshape_segments' in p.builder and
        p.builder.model_dim_reshape_segments is not None):
      dec_outputs = tf.reshape(dec_outputs,
                               [dec_outputs.shape[0], dec_outputs.shape[1], -1])
    # TODO(lepikhin): we only support
    # shared_embedding_and_softmax_weights=True at the moment.
    softmax_weights = self.vars.dec_emb.w.embedding.read_value()
    softmax_weights = self.emb_w_split.FProp(theta.emb_w_split, softmax_weights)
    if dec_outputs.dtype != softmax_weights.dtype:
      # to enable fprop_dtype = tf.bfloat16
      softmax_weights = tf.cast(softmax_weights, dec_outputs.dtype)
    logits = tf.einsum('BLM,VM->BLV', dec_outputs, softmax_weights)
    logits = self.logits_split.FProp(theta.logits_split, logits)

    # TODO(krikun): make sure this is not needed for beam search
    # if p.logits_abs_max is not None:
    #   logits = py_utils.clip_by_value(logits, -p.logits_abs_max,
    #                                   p.logits_abs_max)

    logits = tf.nn.log_softmax(logits)
    logits = self.logits_split.FProp(theta.logits_split, logits)

    dec_state = gshard_layers.StateLayer.UpdateState(self.dec, theta.dec,
                                                     dec_state)
    gshard_layers.OverrideLayer.Clear()

    return logits, dec_state


# TODO(huangyp): Build a common BaseTransformer for [Bert|Uni|Bi]Transformer.
class BertTransformer(base_model.BaseTask):
  """Encoder-only TransformerModel with gspmd annotations."""

  @classmethod
  def Params(cls):
    p = super().Params()
    p.Define('builder', None, 'GShard Builder.')
    p.Define('vocab_size', None, 'Vocabulary size')
    p.Define('sequence_length', None, 'Sequence length.')
    p.Define(
        'max_length', 512,
        'Max sequence length. Second pos_emb Tensor dim is set to ' +
        'max_length when positional_embedding is true.')
    p.Define('batch_size', None, 'Batch size. Unused.')
    p.Define('num_transformer_layers', None,
             'Number of blocks in builder.{Encoder}LayerStack.')
    p.Define('loss_denominator', 0,
             'If positive, set the denominator directly.')
    p.Define('aux_loss_coef', 0.01, 'Multiplier for GShard aux_loss.')
    p.Define('label_smoothing', 0.1, 'Label smoothing.')
    p.Define('logits_abs_max', None, 'Logits clipping.')
    p.Define(
        'z_loss', 1e-4, 'if z_loss is nonzero, we add a loss equal to '
        'z_loss * tf.math.square(tf.math.reduce_logsumexp(logits, -1))')
    p.Define('positional_embedding', True, 'Positional embs.')
    p.Define('gated_ffn_activation', None, 'Transformer gated FFN activation.')

    p.Define('use_repeat_layer', False,
             'Whether to use RepeatLayer to wrap the layer stack.')
    p.Define(
        'num_spmd_pipeline_stages', 1,
        'If > 1, SPMD-shardable pipelining is used with this many stages.')
    p.Define('num_spmd_pipeline_microbatches', None,
             'Number of microbatches when num_spmd_pipeline_stages > 1.')
    p.Define(
        'moe', False,
        'True for Mixture-of-Experts, False for canonical Transformer model, ')
    p.Define('moe_gated_gelu', False, 'Use gated GELU for the MoE layer.')
    p.Define('activation', 'relu', 'Transformer non-gated FFN activation.')

    # MLM specific
    p.Define(
        'mlm_loss_weight', 1.0,
        'The weight of the masked LM loss in the overall loss, in [0, 1].')
    p.Define('masked_lm', layers.MaskedLmDataAugmenter.Params(),
             'Data augmenter for masked lm.')
    p.Define('mask_token_id', 0, 'Masked token in the model SPM.')
    return p

  def __init__(self, params):
    """The constructor of the model."""
    super().__init__(params)
    p = self.params

    if p.mlm_loss_weight > 0:
      p.masked_lm.vocab_size = p.vocab_size
      p.masked_lm.mask_token_id = p.mask_token_id
      self.CreateChild('masked_lm', p.masked_lm)

    if p.use_repeat_layer or p.num_spmd_pipeline_stages > 1:
      p.builder.deterministic_dropout = True
    assert p.num_transformer_layers % p.num_spmd_pipeline_stages == 0
    b = p.builder.Instantiate()

    if callable(p.gated_ffn_activation):
      gated_ffn_activation = p.gated_ffn_activation
    elif p.gated_ffn_activation == 'silu':
      gated_ffn_activation = tf.nn.silu
    elif p.gated_ffn_activation == 'gelu':
      gated_ffn_activation = lambda x: tf.nn.gelu(x, approximate=True)
    else:
      assert not p.gated_ffn_activation, p.gated_ffn_activation
      gated_ffn_activation = None

    enc_emb = b.Embedding('enc_emb', p.vocab_size)
    self.CreateChild('enc_emb', enc_emb)

    if p.positional_embedding:
      enc_pos_emb = b.Embedding('enc_pos_emb', p.max_length)
      self.CreateChild('enc_pos_emb', enc_pos_emb)

    if p.positional_embedding:
      atten_layer = b.SelfAttention('self_attention')
    else:
      atten_layer = b.SelfAttentionRelativeBias('dec_self_attention')

    if gated_ffn_activation is None:
      ffw_layer = b.DenseReluDense('dense_relu_dense', activation=p.activation)
    else:
      ffw_layer = b.DenseReluDenseGated('dense_relu_dense',
                                        gated_ffn_activation)
    if p.moe:
      if p.moe_gated_gelu:
        moe_layer = b.MoEGated('moe')
      else:
        moe_layer = b.MoE('moe')
      encoder_sub_layers = [atten_layer, moe_layer, atten_layer, ffw_layer]
      num_encoder_layers = p.num_transformer_layers // 2
    else:
      encoder_sub_layers = [atten_layer, ffw_layer]
      num_encoder_layers = p.num_transformer_layers

    enc = b.EncoderLayerStack(
        'encoder',
        encoder_sub_layers,
        num_encoder_layers,
        use_repeat_layer=p.use_repeat_layer,
        spmd_pipeline_stages=p.num_spmd_pipeline_stages,
        spmd_pipeline_microbatches=p.num_spmd_pipeline_microbatches)
    enc.params_init = py_utils.WeightInit.Xavier(scale=1.0, seed=0)

    emb_w_split = b.MeshSplit('w_split', b.params.emb_w_split)
    enc_out_split = b.MeshSplit('enc_out_split',
                                b._AdjustMSplit(b.params.blm_split[-3:], 2))
    logits_split = b.MeshSplit('logits_split', b.params.logits_split)

    self.CreateChild('enc', enc)
    self.CreateChild('emb_w_split', emb_w_split)
    self.CreateChild('enc_out_split', enc_out_split)
    self.CreateChild('logits_split', logits_split)

  def _ComputeEncInput(self, theta, input_batch):
    p = self.params
    # TODO(huangyp): maskables should exclude cls token once cls is implemented.
    maskables = self._ComputeNonPadding(input_batch)
    if 'masked_pos' in input_batch:
      emb_ids = input_batch.masked_ids
      masked_pos = tf.cast(input_batch.masked_pos, py_utils.FPropDtype(p))
    elif p.mlm_loss_weight > 0:
      emb_ids, masked_pos = self.masked_lm.FProp(theta.masked_lm,
                                                 input_batch.ids,
                                                 1.0 - maskables)
    else:
      emb_ids = input_batch.ids
      masked_pos = 1.0 - maskables

    y = self.enc_emb.FProp(theta.enc_emb, emb_ids)
    if self.params.positional_embedding:
      y += self.enc_pos_emb.FProp(theta.enc_pos_emb, input_batch.segment_pos)
    nmap = py_utils.NestedMap(
        vec=y,
        segment_id=input_batch.segment_ids,
        segment_pos=input_batch.segment_pos,
        masked_pos=masked_pos,
        aux_loss=tf.convert_to_tensor(0.0, py_utils.FPropDtype(self.params)))

    # We use the masked & augmented input ids `emb_ids` here.
    if p.moe and p.builder.gating_func == 'hashing':
      expert_id = tf.math.floormod(emb_ids, p.builder.e_dim)
      nmap.expert_id = expert_id

    return nmap

  def ComputePredictions(self, theta, input_batch):
    """Forward propagation through one tower of the model.

    Args:
      theta: A `.NestedMap` object containing variable values of this task
        copied to this tower's devices.
      input_batch: A `.NestedMap` object containing input tensors to this tower.

    Returns:
      A NestedMap with fields:
        mlm_logits: [B, L, V] tensor for the softmax output.
        masked_pos: [B, L] tensor indicating which token was masked.
        aux_loss: aux_loss from moe layers.
    """
    p = self.params

    with tf.name_scope(p.name):
      enc_input = self._ComputeEncInput(theta, input_batch)
      all_outputs = self.enc.FProp(theta.enc, enc_input)
      enc_outputs, aux_loss = all_outputs.vec, all_outputs.aux_loss
      enc_outputs = self.enc_out_split.FProp(theta.enc_out_split, enc_outputs)
      # When use embedding w for softmax.
      enc_outputs *= (p.builder.model_dim**-0.5)
      softmax_weights = self.vars.enc_emb.w.embedding.read_value()
      softmax_weights = self.emb_w_split.FProp(theta.emb_w_split,
                                               softmax_weights)
      if enc_outputs.dtype != softmax_weights.dtype:
        softmax_weights = tf.cast(softmax_weights, enc_outputs.dtype)
      if p.builder.model_dim_reshape_segments is not None:
        enc_outputs = tf.reshape(
            enc_outputs, [enc_outputs.shape[0], enc_outputs.shape[1], -1])

      # TODO(huangyp): implement faster mlm softmax using bf_py_utils.GatherK.
      mlm_logits = tf.einsum('BLM,VM->BLV', enc_outputs, softmax_weights)
      mlm_logits = self.logits_split.FProp(theta.logits_split, mlm_logits)

      if p.logits_abs_max is not None:
        mlm_logits = py_utils.clip_by_value(mlm_logits, -p.logits_abs_max,
                                            p.logits_abs_max)
      mlm_logits = self.logits_split.FProp(theta.logits_split, mlm_logits)
      # TODO(huangyp): Adds classification logits.
      return py_utils.NestedMap(
          mlm_logits=mlm_logits,
          mlm_masked_pos=enc_input.masked_pos,
          aux_loss=aux_loss)

  def _ComputeNonPadding(self, input_batch):
    # TODO(huangyp): Consider special tokens like eos.
    if 'paddings' in input_batch:
      return tf.cast(1.0 - input_batch.paddings,
                     py_utils.FPropDtype(self.params))

    non_padding = tf.cast(
        tf.not_equal(input_batch.segment_ids, 0),
        py_utils.FPropDtype(self.params))

    # Negative target labels now indicate tokens that are to be used as
    # autoregressive inputs, but not counted in the loss.
    non_padding *= tf.cast(
        tf.greater(input_batch.ids, 0), py_utils.FPropDtype(self.params))
    return non_padding

  def _ComputeSoftLabels(self, input_batch):
    p = self.params
    vocab_size = p.vocab_size

    label_smoothing = p.label_smoothing
    off_value = label_smoothing / vocab_size
    on_value = 1.0 - label_smoothing + off_value
    tf.logging.info({'on_value': on_value, 'off_value': off_value})
    soft_labels = tf.one_hot(
        tf.maximum(input_batch.ids, 0),
        vocab_size,
        on_value=on_value,
        off_value=off_value)
    return soft_labels

  def ComputePerTokenLoss(self, logits, input_batch):
    p = self.params

    with tf.name_scope(p.name):
      soft_labels = self._ComputeSoftLabels(input_batch)
      loss = tf.nn.softmax_cross_entropy_with_logits(
          labels=soft_labels, logits=logits)

      if self.params.z_loss > 0.0:
        log_z = tf.math.reduce_logsumexp(logits, -1)
        z_loss_increment = self.params.z_loss * tf.math.square(log_z)
        loss += z_loss_increment

      non_padding = self._ComputeNonPadding(input_batch)
      return loss * non_padding

  def ComputeLoss(self, theta, predictions, input_batch):
    p = self.params

    vocab_size = p.vocab_size

    with tf.name_scope(p.name):
      # TODO(huangyp): Adds classification loss.
      logits = predictions.mlm_logits
      masked_pos = predictions.mlm_masked_pos
      aux_loss = predictions.aux_loss
      soft_labels = self._ComputeSoftLabels(input_batch)

      entropy = tf.nn.softmax_cross_entropy_with_logits(
          labels=tf.one_hot(input_batch.ids, vocab_size), logits=logits)
      loss = tf.nn.softmax_cross_entropy_with_logits(
          labels=soft_labels, logits=logits)

      top1 = tf.math.argmax(logits, -1, output_type=input_batch.ids.dtype)
      acc1 = tf.cast(tf.equal(input_batch.ids, top1), logits.dtype)
      assert acc1.shape == entropy.shape, (acc1.shape, entropy.shape)

      soft_labels_entropy = loss

      if self.params.z_loss > 0.0:
        log_z = tf.math.reduce_logsumexp(logits, -1)
        z_loss_increment = self.params.z_loss * tf.math.square(log_z)
        loss += z_loss_increment

      non_padding = self._ComputeNonPadding(input_batch)
      masked_non_padding = non_padding * masked_pos
      num_masked_pos = tf.reduce_sum(masked_non_padding)

      per_token_loss = loss * masked_non_padding
      if self.params.z_loss:
        per_token_z_loss_increment = z_loss_increment * masked_non_padding

      if p.loss_denominator:
        loss_denom = p.loss_denominator
      else:
        loss_denom = num_masked_pos
      avg_loss = tf.reduce_sum(per_token_loss) / loss_denom
      avg_z_loss_increment = (tf.reduce_sum(per_token_z_loss_increment) /
                              loss_denom) if p.z_loss else 0.0

      soft_labels_entropy = (
          tf.reduce_sum(soft_labels_entropy * masked_non_padding) /
          tf.reduce_sum(masked_non_padding))
      avg_loss += p.aux_loss_coef * aux_loss

      per_step_loss = {
          'loss': tf.reshape(avg_loss, [1]),
      }
      batch_size = tf.cast(
          py_utils.GetShape(non_padding, 1)[0], dtype=py_utils.FPropDtype(p))

      eval_metrics = {
          'acc1': (tf.reduce_sum(acc1 * masked_non_padding) / num_masked_pos,
                   num_masked_pos),
          'mean_xent':
              (tf.reduce_sum(entropy * masked_non_padding) / num_masked_pos,
               num_masked_pos),
          'soft_labels_xent': (soft_labels_entropy, num_masked_pos),
          'weight': (num_masked_pos, 1.0),
          'num_total_tokens':
              (tf.reduce_sum(non_padding) / batch_size, batch_size),
          'num_masked_tokens': (num_masked_pos / batch_size, batch_size),
          'loss': (avg_loss, 1.0),
          'aux_loss': (p.aux_loss_coef * aux_loss, 1.0),
          'avg_z_loss_increment': (avg_z_loss_increment, 1.0),
      }
      # During training, the tpu summary tensors are added in _BPropGenTrainOps.
      if self.do_eval:
        for key, (val, wgt) in six.iteritems(py_utils.GetTpuSummaryTensors()):
          tf.logging.info('TpuSummaryTensor=>EvalMetric %r %r', key, (val, wgt))
          eval_metrics[key] = (val, wgt)
      return eval_metrics, per_step_loss<|MERGE_RESOLUTION|>--- conflicted
+++ resolved
@@ -706,11 +706,7 @@
            repeat_p)
       ]
     else:
-<<<<<<< HEAD
-      # tf.logging.info('Does not use repeat layer')
-=======
       i = start_layer_id
->>>>>>> 5bece273
       for _ in range(layers_per_stage):
         for l in sub_layers:
           # x_i, loss_i => x_{i+1}, loss_{i+1}
