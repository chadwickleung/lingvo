# Lint as: python3
# Copyright 2019 The TensorFlow Authors. All Rights Reserved.
#
# Licensed under the Apache License, Version 2.0 (the "License");
# you may not use this file except in compliance with the License.
# You may obtain a copy of the License at
#
#     http://www.apache.org/licenses/LICENSE-2.0
#
# Unless required by applicable law or agreed to in writing, software
# distributed under the License is distributed on an "AS IS" BASIS,
# WITHOUT WARRANTIES OR CONDITIONS OF ANY KIND, either express or implied.
# See the License for the specific language governing permissions and
# limitations under the License.
# ==============================================================================
"""A multi-program TPU executor."""

import contextlib
import multiprocessing.dummy
import os
import time

from lingvo import compat as tf
from lingvo import pdb_wrapper
from lingvo.core import base_model
from lingvo.core import checkpointer
from lingvo.core import cluster_factory
from lingvo.core import ml_perf_log as mlp_log
from lingvo.core import multitask_model
from lingvo.core import py_utils
from lingvo.core import task_scheduler
from lingvo.core import tpu_embedding_layers
import numpy as np

from lingvo import base_runner
from tensorflow.python.tpu import device_assignment as device_assignment_lib  # pylint: disable=g-direct-tensorflow-import

tf.flags.DEFINE_bool(
    'disable_meta_optimizer_in_executor', False,
    'Disabling the grappler meta_optimizer improves start-up time.')
FLAGS = tf.flags.FLAGS


def UnsetUnusedTrainParams(task_params):
  # Remove misleading train params
  task_params.train.tpu_steps_per_loop = None
  if 'task' in task_params:
    task_params.task.train.tpu_steps_per_loop = None
  return task_params


def GetExecutorParams(model_name, cluster_params, model_registry):
  """Get the params needed to instantiate the Executor.

  Args:
    model_name: A model name registered in the ModelRegistry.
    cluster_params: A cluster hyperparams object.
    model_registry: A ModelRegistry object.

  Returns:
    A tuple (dict, Params):

    - ps_params_dict: High-level task name -> ProgramScheduleParams
    - train_cfg: A SingleTaskModelParams or MultiTaskModelParams.

  Raises:
    ValueError if the model params is invalid.
  """

  ps_params_dict = {}
  with cluster_factory.Cluster(cluster_params):
    # Confirmed: ps_cfg == what returned by ProgramSchedule() in lm.synthetic_packed_input.DenseLM8B2x2
    # Confirmed: model_name == lm.synthetic_packed_input.DenseLM8B2x2
    ps_cfg = model_registry.GetProgramSchedule(model_name)

    # get train_cfg, where train_cfg is a p and p.task == what returned by Task()
    # Confirmed: train_cfg == model_params & train_cfg.task == what returned by Task() in 
    # lm.synthetic_packed_input.DenseLM8B2x2
    train_cfg = model_registry.GetParams(model_name, 'Train')
    train_cfg.cluster = cluster_params

    # Remove misleading train params
    train_cfg = UnsetUnusedTrainParams(train_cfg)

    # NOT a MultiTaskModel
    if issubclass(train_cfg.cls, base_model.MultiTaskModel):
      multi_task_train_cfg = train_cfg

      # Check that all subtasks use the same ema settings.
      for task_name, task_params in (
          multi_task_train_cfg.task_params.IterParams()):
        for field in ['ema_decay', 'ema_decay_moving_vars']:
          model_value = multi_task_train_cfg.train.Get(field)
          task_value = task_params.train.Get(field)
          if task_value != model_value:
            raise ValueError(
                f'Params {field} does not match. Value in model: '
                f'{model_value}, value in task {task_name}: {task_value}')

      for k, _ in multi_task_train_cfg.task_params.IterParams():
        if multi_task_train_cfg.share_model_object:
          # Create MultiTaskSubModel params from a MultiTaskModelParams.
          train_task_params = base_model.MultiTaskSubModel.Params()
          train_task_params.task_name = k
          train_task_params.input = multi_task_train_cfg.input.Get(k).Copy()
        else:
          train_task_params = base_model.SingleTaskModel.Params()
          train_task_params.task = multi_task_train_cfg.task_params.Get(k)
          train_task_params.input = multi_task_train_cfg.input.Get(k)
        train_task_params.name = k + '_executor_train_task'
        train_task_params.cluster = multi_task_train_cfg.cluster
        train_task_params.train = multi_task_train_cfg.task_params.Get(k).train

        if k not in ps_cfg.program_schedule_dict:
          tf.logging.fatal(
              'Could not find %s in ps_cfg.program_schedule_dict: %s', k,
              ps_cfg)
        program_schedule_params = ps_cfg.program_schedule_dict[k]

        program_schedule_params.task_dict = {'Train': train_task_params}

        for eval_dataset_name in program_schedule_params.dataset_names:
          multi_task_eval_cfg = model_registry.GetParams(
              model_name, eval_dataset_name)
          multi_task_eval_cfg.cluster = cluster_params
          if multi_task_train_cfg.share_model_object:
            eval_task_params = base_model.MultiTaskSubModel.Params()
            eval_task_params.task_name = k
            eval_task_params.input = multi_task_eval_cfg.input.Get(k).Copy()
          else:
            eval_task_params = base_model.SingleTaskModel.Params()
            eval_task_params.task = multi_task_eval_cfg.task_params.Get(k)
            eval_task_params.input = multi_task_eval_cfg.input.Get(k)
          eval_task_params.name = (
              k + '_' + eval_dataset_name + '_executor_eval_task')
          eval_task_params.cluster = multi_task_eval_cfg.cluster
          eval_task_params = UnsetUnusedTrainParams(eval_task_params)

          program_schedule_params.task_dict[
              eval_dataset_name] = eval_task_params
        ps_params_dict[k] = program_schedule_params
    else:
      if train_cfg.task.train.ema_decay > 0:
        # Propagate the ema config from task params to model params, so
        # ExecutorTpu can treat single and multi task model the same way.
        # Note this propagation is also done in SingleTaskModel for
        # non-ExecutorTpu use cases.
        train_cfg.train.ema_decay = train_cfg.task.train.ema_decay
        train_cfg.train.ema_decay_moving_vars = (
            train_cfg.task.train.ema_decay_moving_vars)

      program_schedule_params = ps_cfg

      # {'Train', p}, where p.task == what returned by Task()
      program_schedule_params.task_dict = {'Train': train_cfg}
      for eval_dataset_name in program_schedule_params.dataset_names:
        # expected no eval dataset as ProgramSchedule defined empty 
        # eval_dataset_names
        tf.logging.info('program schedule has dataset')
        task_eval_params = model_registry.GetParams(model_name,
                                                    eval_dataset_name)
        task_eval_params.cluster = cluster_params
        task_eval_params = UnsetUnusedTrainParams(task_eval_params)
        program_schedule_params.task_dict[eval_dataset_name] = task_eval_params

      ps_params_dict[''] = program_schedule_params

  return ps_params_dict, train_cfg


class ExecutorTpu(base_runner.BaseRunner):
  """An runner that does arbitrary multi-program execution on TPU.

  Overview of operation:

  - During construction, all programs construct their sub-graphs, in a sense
    creating a mega-graph.
  - A sequence of programs is then executed in-whole associated with that task.
    eg: [train x 1000 steps, checkpoint, eval 4 steps, decode 2 steps]
  - In this manner, programs and higher-level tasks cooperatively time-slice
    share the TPU.
  """

  def __init__(self, train_cfg, ps_params_dict, *args, **kwargs):
    """Construct an ExecutorTpu BaseRunner.

    Args:
      train_cfg: SingleTaskModelParams or MultiTaskModelParams, where 
        train_cfg is the model (lm...),
        train_cfg.task == what returned by Task()
      ps_params_dict: A dict of top-level task name -> ProgramSchedule params,
        if train_cfg is a SingleTaskModelParams, we expect only one entry,
        where {'': ps_param}
      *args: List args to pass through to BaseRunner.
      **kwargs: keyword args to pass through to BaseRunner.
    """
    # Set-ed EagerMode == False in trainer.py
    if py_utils.IsEagerMode():
      assert tf.executing_eagerly()
      tf.logging.info(f'FLAGS.tf_master: {FLAGS.tf_master}')

      # Connect to the TPU runtime.
      resolver = tf.distribute.cluster_resolver.TPUClusterResolver(
          FLAGS.tf_master, job_name=FLAGS.worker_job[len('/job:'):])
      tf.config.experimental_connect_to_cluster(resolver)

    # Confirmed: Initializes BaseRunner and prints the model params
    super().__init__(train_cfg, *args, **kwargs)

    # this is obtained from the cluster's metadata
    data_parallelism = self._cluster.num_splits_per_client
    assert data_parallelism
    # this is obtained from the cluster's metadata
    num_devices_per_split = self._cluster.num_devices_per_split
    tf.logging.info('data_parallelism: %d, num_devices_per_split: %d',
                    data_parallelism, num_devices_per_split)

    self.task_scheduler = None
    self._checkpoint_dir = os.path.join(self._logdir, 'train')

    self._variable_renaming_rules = []

    self._ml_perf = None

    # If this is a multi-task model, grab the params for the TaskScheduler.
    # Confirmed: SingelTaskModel
    if issubclass(train_cfg.cls, base_model.SingleTaskModel):
      assert len(ps_params_dict) == 1
      # This means there's no _model_task_name for SingleTaskModel
      self._model_task_name = list(ps_params_dict.keys())[0]
      self._single_task_mode = True
    # NOT MultiTaskModel
    elif issubclass(train_cfg.cls, base_model.MultiTaskModel):
      if issubclass(train_cfg.cls, multitask_model.RegExSharedVariableModel):
        self._variable_renaming_rules = train_cfg.variable_renaming_rules

      if train_cfg.task_schedule is None:
        task_schedule_params = task_scheduler.ConstantScheduler.Params()
        task_schedule_params.task_probs = sorted(
            list(train_cfg.task_probs.IterParams()))
      else:
        task_schedule_params = train_cfg.task_schedule
      self.task_scheduler = task_schedule_params.Instantiate()
      self._single_task_mode = False
    else:
      tf.logging.fatal(
          'Model %s is not a sub-class of SingleTaskModel or MultiTaskModel',
          train_cfg.cls)

    # Confirmed: train_cfg.cls == SingleTaskModel
    tf.logging.info('train_cfg.cls: %s', train_cfg.cls)

    # Confirmed: Write to gcp cloud bucket
    self._WriteToLog(train_cfg.ToText(), self._checkpoint_dir,
                     'trainer_params.txt')
    if self._ml_perf is not None:
      self._ml_perf_log = True
      mlp_log.mlperf_print(key='benchmark', value=self._ml_perf.benchmark_name)
    else:
      self._ml_perf_log = False

<<<<<<< HEAD
    # BaseRunner legacy
    self.enqueue_ops = None

    # save it to train_cfg (the same train_cfg)
    # set-ed self.params
=======
>>>>>>> 2ce1dc78
    train_cfg = self.params

    @py_utils.RetryOnTransientTfError()
    def _WaitTillInit(job=None):
      """Wait until the model is ready."""
      try:
        if py_utils.IsEagerMode():
          topology = tf.tpu.experimental.initialize_tpu_system(resolver)
        else:
          # tpu.initialize_system() is called with None as embedding_config, as
          # embedding_config is not available yet. Later in _Loop, it is called
          # with the correct embedding_config. Since it cannot be called twice
          # in the same graph with different embedding_config, we use a
          # dummy_graph here.
          dummy_graph = tf.Graph()
          with dummy_graph.as_default():
            tpu_initialize_system_op = tf.tpu.initialize_system(
                embedding_config=None, job=job)

          with self._GetSession(graph=dummy_graph) as sess:
            topology = sess.run(tpu_initialize_system_op)

        if train_cfg.train.tpu_computation_shape is None:
          computation_shape = py_utils.ComputationShape(num_devices_per_split,
                                                        topology)
        else:
          computation_shape = train_cfg.train.tpu_computation_shape
          assert num_devices_per_split == np.prod(computation_shape)

        if train_cfg.train.tpu_device_order_mode is None:
          device_assignment = device_assignment_lib.device_assignment(
              topology,
              computation_shape=computation_shape,
              num_replicas=data_parallelism)
        else:
          device_assignment = device_assignment_lib.device_assignment(
              topology,
              computation_shape=computation_shape,
              num_replicas=data_parallelism,
              device_order_mode=train_cfg.train.tpu_device_order_mode)
        py_utils.SetTpuDeviceAssignment(device_assignment, job)

        # Don't understand these two at all
        tf.logging.info('device_assignment.core_assignment: %s',
                        str(device_assignment.core_assignment))
        tf.logging.info('device_assignment.topology.device_coordinates: %s',
                        str(device_assignment.topology.device_coordinates))
      except py_utils.transient_tf_errors as e:
        tf.logging.info('TPU initialization failed: %s', e)
        raise

    # Already set _ml_perf = _ml_perf_log == False
    if self._ml_perf_log:
      mlp_log.mlperf_print(key='init_start', value=None)
    if len(self._cluster.all_worker_names) > 1:
      for worker in self._cluster.all_worker_names:
        _WaitTillInit(worker)
    else:
      _WaitTillInit(None)

    # Will return None as the model is not a MultiTaskModel
    shared_model = self._MaybeConstructSharedModel(train_cfg)

    self._program_schedule_dict = {}
    self._programs = []

    # only one thing in the dict since it's a SingleTaskModel
    # task_string == '' and program_schedule_params == what returned by ProgramSchedule()
    for task_string, program_schedule_params in ps_params_dict.items():
      program_schedule_params.logdir = self._logdir
      program_schedule_params.num_splits_per_client = data_parallelism
      # task_string == ''
      program_schedule_params.task_name = task_string

      # If the model was created above, we'll inject it here as a shared_model.
      # shared_model == None as it is not a MultiTaskModel
      # This will instantiate the SimpleProgramScheduleForTask specified in ProgramSchedule()
      # A SimpleProgramSchedule will be initialized thru hyperparams.py
      tf.logging.info('Instantialte Program Schedule using its params')
      ps = program_schedule_params.Instantiate(
          shared_model=shared_model,
          trial=self._trial,
          tf_master=self._tf_master)
      self._program_schedule_dict[task_string] = ps

      # This is the long chunk in log
      tf.logging.info('program_schedule_params: %s',
                      program_schedule_params.ToText())
      self._programs += ps.Programs()
      if program_schedule_params.ml_perf.benchmark_name is not None:
        self._ml_perf = program_schedule_params.ml_perf

    tf.logging.info('num_programs: %d', len(self._programs))

    # When running in a vizier trainer, the executor reports infeasiable runs
    # in case of errors. The programs report metrics and normal completions.
    for program in self._programs:
      if program._should_report_metrics:
        self._should_report_metrics = True

    with self._cluster, tf.container(
        self._container_id), contextlib.ExitStack() as stack:
      # Confirmed: Not EagerMode
      if not py_utils.IsEagerMode():
        # self._graph is set to tf.Graph() in base_runner.py
        stack.enter_context(self._graph.as_default())
        stack.enter_context(tf.device(self._cluster.GetPlacer()))
      if FLAGS.pdb_on_exception:
        stack.enter_context(pdb_wrapper.catch_post_mortem())
      with py_utils.VariableStore(), py_utils.VariableRenameScope(
          self._variable_renaming_rules):
        global_step = py_utils.GetOrCreateGlobalStepVar()
        if train_cfg.train.ema_decay > 0:
          # Create the ExponentialMovingAverage singleton shared by all
          # programs.
          ema = tf.train.ExponentialMovingAverage(
              decay=train_cfg.train.ema_decay, num_updates=global_step)
          py_utils.SetExponentialMovingAverage(ema)

        # Note: when EMA is used, there must be a train program, and its graph
        # must be built before any eval programs in order to apply EMA. This is
        # currently guaranteed by SimpleProgramSchedule.
        for program in self._programs:
          # Confirmed: Calls BuildTpuSubgraph of class TrainProgram in program.py
          # since self._programs is a list of TrainProgram
          program.BuildTpuSubgraph()
          py_utils.ClearTpuSummaryTensors()

      if not py_utils.IsEagerMode():
        self._initialize_tables = tf.tables_initializer()
        self._initialize_local_vars = tf.local_variables_initializer()
        self._initialize_global_vars = tf.global_variables_initializer()

      if py_utils.IsEagerMode():
        if FLAGS.use_v2_checkpoints_in_eager:
          self._eager_checkpointer = checkpointer.EagerCheckpointerV2(
              self._checkpoint_dir,
              models=[program.GetModel() for program in self._programs],
              init_op=None,
              train_params=train_cfg.train,
              save_only=False)
        else:
          self._eager_checkpointer = checkpointer.EagerCheckpointerV1(
              self._checkpoint_dir,
              models=[program.GetModel() for program in self._programs],
              init_op=None,
              train_params=train_cfg.train,
              save_only=False)

      for program in self._programs:
        program.SetStatusMessageFn(self._SetStatusMessage)
        # Not EagerMode
        if py_utils.IsEagerMode():
          # A single checkpinter `_eager_checkpointer` is used
          pass
        else:
          program.CreateCheckpointer(init_op=self._initialize_global_vars)

      if py_utils.IsEagerMode():
        self._save_only_checkpointer = self._eager_checkpointer
      else:
        self._save_only_checkpointer = checkpointer.Checkpointer(
            self._checkpoint_dir,
            models=[program.GetModel() for program in self._programs],
            init_op=self._initialize_global_vars,
            train_params=train_cfg.train,
            save_only=True)

      tpu_embedding_collection = (
          tpu_embedding_layers.TpuEmbeddingCollection.Get())
      self._load_ops = tpu_embedding_collection.load_ops
      self._retrieve_ops = tpu_embedding_collection.retrieve_ops
      self._tpu_embedding = tpu_embedding_collection.tpu_embedding
      tf.logging.info('Finished ExecutorTpu')

  def _GetSession(self, **kwargs):
    if py_utils.IsEagerMode():
      raise ValueError('Eager mode does not support _GetSession.')
    return super()._GetSession(cluster_def=self._worker_cluster_def, **kwargs)

  def _MaybeConstructSharedModel(self, train_cfg):
    """Construct a single shared copy of the model if this is a MultiTaskModel.

    If the share_model_object parameter is set, for MultiTaskModels,
    we create a MultiTaskSubModel for each task, but construct the model only
    once.

    Args:
      train_cfg: The params for a SingleTaskModel or MultiTaskModel.

    Returns:
      A MultiTaskModel, if train_cfg is a MultiTaskModel params object.
    """
    if not issubclass(train_cfg.cls, base_model.MultiTaskModel):
      return None

    if not train_cfg.share_model_object:
      return None

    with self._cluster, tf.container(
        self._container_id), contextlib.ExitStack() as stack:
      if not py_utils.IsEagerMode():
        stack.enter_context(self._graph.as_default())
        stack.enter_context(tf.device(self._cluster.GetPlacer()))
      with py_utils.VariableStore(), py_utils.VariableRenameScope(
          self._variable_renaming_rules):
        py_utils.GetOrCreateGlobalStepVar()
        shared_model = train_cfg.Instantiate()
        shared_model.InstantiateVariables()

    return shared_model

  def Start(self):
    super().Start()
    # Run training.
    self._RunLoop('executor_tpu', self._Loop)

  def _Loop(self):
    with self._cluster, tf.container(
        self._container_id), contextlib.ExitStack() as stack:
      if py_utils.IsEagerMode():
        sess = None
      else:
        sess = self._GetSession(
            disable_meta_optimizer=FLAGS.disable_meta_optimizer_in_executor)
        stack.enter_context(sess)
        sess.reset(self._tf_master)
        config_proto = (
            self._tpu_embedding.config_proto
            if self._tpu_embedding is not None else None)
        for worker in self._cluster.all_worker_names:
          sess.run(
              tf.tpu.initialize_system(
                  embedding_config=config_proto, job=worker))

      # Initialize the variables first, if needed.
      # Need to call create global step again because this is run in a thread.
      py_utils.GetOrCreateGlobalStepVar()
      compile_fns = []
      for program in self._programs:
        if not py_utils.IsEagerMode():
          program.RestoreIfNeeded(sess)
        compile_fns += [program.Compile]

      if py_utils.IsEagerMode():
        self._eager_checkpointer.Restore()

      # Run the compiles in parallel.
      threadpool = multiprocessing.dummy.Pool(len(compile_fns))
      futures = []
      tf.logging.info(f'Compiling {len(compile_fns)} programs in parallel.')
      for fn in compile_fns:
        futures += [threadpool.apply_async(fn, args=(sess,))]
      for future in futures:
        future.wait()

      if not py_utils.IsEagerMode():
        sess.run(self._initialize_tables)
        sess.run(self._initialize_local_vars)
        sess.run(self._load_ops)

      program_schedule = None
      # Threadpool to run code in programs async with TF Sessions (on TPUs).
      # This unblocks TPU from waiting for CPU processing on "main" thread, and
      # saves time for time-consuming CPU steps (e.g. PostProcessDecodeOut).
      program_threadpool = multiprocessing.dummy.Pool(1)
      start_time = time.time()
      while True:
        cycle_start_time = time.time()
        if py_utils.IsEagerMode():
          global_step = py_utils.GetGlobalStep().numpy()
        else:
          global_step = sess.run(py_utils.GetGlobalStep())

        async_checkpointing = False

        def RunSave(sess, global_step):
          # Run TPU embedding retrieve ops.
          # NOTE: this is expensive, so only run it when we're checkpointing.
          if not py_utils.IsEagerMode():
            tf.logging.info('Retrieve params.')
            sess.run(self._retrieve_ops)
            tf.logging.info('Retrieve params done.')

          # Save program state first, so it's recoverable after we restore
          # from checkpoint.
          for program in self._programs:
            program.SaveProgramState(sess, global_step)
          # Save the checkpoints.
          self._save_only_checkpointer.Save(sess, global_step)

        if not self._ml_perf_log and self._save_only_checkpointer.ShouldSave(
            global_step):

          if self._save_only_checkpointer.async_checkpointing:
            tf.logging.info('Save checkpoint asynchronously AT YOUR OWN RISK.')
            threadpool = multiprocessing.dummy.Pool(1)
            saver_future = threadpool.apply_async(
                RunSave, args=(sess, global_step))
            async_checkpointing = True
          else:
            RunSave(sess, global_step)

        # If a task is explicitly selected, only run the programs associated
        # with that task.
        if self._single_task_mode or self._model_task_name:
          tf.logging.info('Single task mode: %s', self._model_task_name)
          program_schedule = self._program_schedule_dict[self._model_task_name]
        else:
          # Otherwise, sample a task.
          model_task = self.task_scheduler.Sample(global_step)
          tf.logging.info('Sampled %s', model_task)
          program_schedule = self._program_schedule_dict[model_task]

        done, train_time_in_secs, eval_time_in_secs = program_schedule.Run(
            sess, program_threadpool)

        if async_checkpointing:
          saver_future.wait()

        executor_cycle_in_secs = time.time() - cycle_start_time
        self._ExportMetrics(
            executor_cycle_secs=executor_cycle_in_secs,
            executor_train_time_secs=train_time_in_secs,
            executor_eval_time_secs=eval_time_in_secs)

        def _ShutDown():
          program_threadpool.close()
          program_threadpool.join()
          tf.logging.info(
              'Program schedule told us to stop.\n'
              'Shutting down programs after running %f seconds.',
              time.time() - start_time)
          program_schedule.Shutdown()

        if done:
          tf.logging.info(
              'Program done after %f seconds. Waiting for threads to end.',
              time.time() - start_time)
          _ShutDown()
          return

        if py_utils.IsEagerMode():
          global_step = py_utils.GetGlobalStep().numpy()
        else:
          global_step = sess.run(py_utils.GetGlobalStep())
        if self._ShouldStop(sess, global_step):
          tf.logging.info('Training finished.')
          if not self._ml_perf_log:
            RunSave(sess, global_step)
          tf.logging.info(
              'Program finished after %f seconds. Waiting for threads to end.',
              time.time() - start_time)
          _ShutDown()
          return<|MERGE_RESOLUTION|>--- conflicted
+++ resolved
@@ -259,14 +259,6 @@
     else:
       self._ml_perf_log = False
 
-<<<<<<< HEAD
-    # BaseRunner legacy
-    self.enqueue_ops = None
-
-    # save it to train_cfg (the same train_cfg)
-    # set-ed self.params
-=======
->>>>>>> 2ce1dc78
     train_cfg = self.params
 
     @py_utils.RetryOnTransientTfError()
